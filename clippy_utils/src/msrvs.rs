use rustc_semver::RustcVersion;

macro_rules! msrv_aliases {
    ($($major:literal,$minor:literal,$patch:literal {
        $($name:ident),* $(,)?
    })*) => {
        $($(
        pub const $name: RustcVersion = RustcVersion::new($major, $minor, $patch);
        )*)*
    };
}

// names may refer to stabilized feature flags or library items
msrv_aliases! {
<<<<<<< HEAD
=======
    1,62,0 { BOOL_THEN_SOME }
>>>>>>> 0f5a38f2
    1,53,0 { OR_PATTERNS, MANUAL_BITS, BTREE_MAP_RETAIN, BTREE_SET_RETAIN }
    1,52,0 { STR_SPLIT_ONCE, REM_EUCLID_CONST }
    1,51,0 { BORROW_AS_PTR, UNSIGNED_ABS }
    1,50,0 { BOOL_THEN }
    1,47,0 { TAU }
    1,46,0 { CONST_IF_MATCH }
    1,45,0 { STR_STRIP_PREFIX }
    1,43,0 { LOG2_10, LOG10_2 }
    1,42,0 { MATCHES_MACRO, SLICE_PATTERNS, PTR_SLICE_RAW_PARTS }
    1,41,0 { RE_REBALANCING_COHERENCE, RESULT_MAP_OR_ELSE }
    1,40,0 { MEM_TAKE, NON_EXHAUSTIVE, OPTION_AS_DEREF }
    1,38,0 { POINTER_CAST, REM_EUCLID }
    1,37,0 { TYPE_ALIAS_ENUM_VARIANTS }
    1,36,0 { ITERATOR_COPIED }
    1,35,0 { OPTION_COPIED, RANGE_CONTAINS }
    1,34,0 { TRY_FROM }
    1,30,0 { ITERATOR_FIND_MAP, TOOL_ATTRIBUTES }
    1,28,0 { FROM_BOOL }
    1,26,0 { RANGE_INCLUSIVE, STRING_RETAIN }
    1,18,0 { HASH_MAP_RETAIN, HASH_SET_RETAIN }
    1,17,0 { FIELD_INIT_SHORTHAND, STATIC_IN_CONST, EXPECT_ERR }
    1,16,0 { STR_REPEAT }
    1,24,0 { IS_ASCII_DIGIT }
}<|MERGE_RESOLUTION|>--- conflicted
+++ resolved
@@ -12,10 +12,7 @@
 
 // names may refer to stabilized feature flags or library items
 msrv_aliases! {
-<<<<<<< HEAD
-=======
     1,62,0 { BOOL_THEN_SOME }
->>>>>>> 0f5a38f2
     1,53,0 { OR_PATTERNS, MANUAL_BITS, BTREE_MAP_RETAIN, BTREE_SET_RETAIN }
     1,52,0 { STR_SPLIT_ONCE, REM_EUCLID_CONST }
     1,51,0 { BORROW_AS_PTR, UNSIGNED_ABS }
