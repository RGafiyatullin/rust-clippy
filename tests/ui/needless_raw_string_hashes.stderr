error: unnecessary hashes around raw string literal
<<<<<<< HEAD
  --> $DIR/needless_raw_string_hashes.rs:7:5
=======
  --> $DIR/needless_raw_string_hashes.rs:6:5
>>>>>>> 6150bf5b
   |
LL |     r#"\aaa"#;
   |     ^^^^^^^^^
   |
   = note: `-D clippy::needless-raw-string-hashes` implied by `-D warnings`
<<<<<<< HEAD
   = help: to override `-D warnings` add `#[allow(clippy::needless_raw_string_hashes)]`

error: unnecessary hashes around raw string literal
=======
help: remove all the hashes around the literal
   |
LL -     r#"\aaa"#;
LL +     r"\aaa";
   |

error: unnecessary hashes around raw string literal
  --> $DIR/needless_raw_string_hashes.rs:7:5
   |
LL |     r##"Hello "world"!"##;
   |     ^^^^^^^^^^^^^^^^^^^^^
   |
help: remove one hash from both sides of the literal
   |
LL -     r##"Hello "world"!"##;
LL +     r#"Hello "world"!"#;
   |

error: unnecessary hashes around raw string literal
>>>>>>> 6150bf5b
  --> $DIR/needless_raw_string_hashes.rs:8:5
   |
LL |     r######" "### "## "# "######;
   |     ^^^^^^^^^^^^^^^^^^^^^^^^^^^^
   |
help: remove 2 hashes from both sides of the literal
   |
LL -     r######" "### "## "# "######;
LL +     r####" "### "## "# "####;
   |

error: unnecessary hashes around raw string literal
  --> $DIR/needless_raw_string_hashes.rs:9:5
   |
LL |     r######" "aa" "# "## "######;
   |     ^^^^^^^^^^^^^^^^^^^^^^^^^^^^
   |
help: remove 3 hashes from both sides of the literal
   |
LL -     r######" "aa" "# "## "######;
LL +     r###" "aa" "# "## "###;
   |

error: unnecessary hashes around raw string literal
<<<<<<< HEAD
=======
  --> $DIR/needless_raw_string_hashes.rs:10:5
   |
LL |     br#"\aaa"#;
   |     ^^^^^^^^^^
   |
help: remove all the hashes around the literal
   |
LL -     br#"\aaa"#;
LL +     br"\aaa";
   |

error: unnecessary hashes around raw string literal
>>>>>>> 6150bf5b
  --> $DIR/needless_raw_string_hashes.rs:11:5
   |
LL |     br##"Hello "world"!"##;
   |     ^^^^^^^^^^^^^^^^^^^^^^
   |
help: remove one hash from both sides of the literal
   |
LL -     br##"Hello "world"!"##;
LL +     br#"Hello "world"!"#;
   |

error: unnecessary hashes around raw string literal
  --> $DIR/needless_raw_string_hashes.rs:12:5
   |
LL |     br######" "### "## "# "######;
   |     ^^^^^^^^^^^^^^^^^^^^^^^^^^^^^
   |
help: remove 2 hashes from both sides of the literal
   |
LL -     br######" "### "## "# "######;
LL +     br####" "### "## "# "####;
   |

error: unnecessary hashes around raw string literal
  --> $DIR/needless_raw_string_hashes.rs:13:5
   |
LL |     br######" "aa" "# "## "######;
   |     ^^^^^^^^^^^^^^^^^^^^^^^^^^^^^
   |
help: remove 3 hashes from both sides of the literal
   |
LL -     br######" "aa" "# "## "######;
LL +     br###" "aa" "# "## "###;
   |

error: unnecessary hashes around raw string literal
  --> $DIR/needless_raw_string_hashes.rs:14:5
   |
LL |     cr#"\aaa"#;
   |     ^^^^^^^^^^
   |
help: remove all the hashes around the literal
   |
LL -     cr#"\aaa"#;
LL +     cr"\aaa";
   |

error: unnecessary hashes around raw string literal
  --> $DIR/needless_raw_string_hashes.rs:15:5
   |
LL |     cr##"Hello "world"!"##;
   |     ^^^^^^^^^^^^^^^^^^^^^^
   |
help: remove one hash from both sides of the literal
   |
LL -     cr##"Hello "world"!"##;
LL +     cr#"Hello "world"!"#;
   |

error: unnecessary hashes around raw string literal
  --> $DIR/needless_raw_string_hashes.rs:16:5
   |
LL |     cr######" "### "## "# "######;
   |     ^^^^^^^^^^^^^^^^^^^^^^^^^^^^^
   |
help: remove 2 hashes from both sides of the literal
   |
LL -     cr######" "### "## "# "######;
LL +     cr####" "### "## "# "####;
   |

error: unnecessary hashes around raw string literal
  --> $DIR/needless_raw_string_hashes.rs:17:5
   |
LL |     cr######" "aa" "# "## "######;
   |     ^^^^^^^^^^^^^^^^^^^^^^^^^^^^^
   |
help: remove 3 hashes from both sides of the literal
   |
LL -     cr######" "aa" "# "## "######;
LL +     cr###" "aa" "# "## "###;
   |

error: unnecessary hashes around raw string literal
  --> $DIR/needless_raw_string_hashes.rs:19:5
   |
LL | /     r#"
LL | |         \a
LL | |         multiline
LL | |         string
LL | |     "#;
   | |______^
   |
help: remove all the hashes around the literal
   |
LL ~     r"
LL |         \a
LL |         multiline
LL |         string
LL ~     ";
   |

error: aborting due to 13 previous errors
<|MERGE_RESOLUTION|>--- conflicted
+++ resolved
@@ -1,19 +1,11 @@
 error: unnecessary hashes around raw string literal
-<<<<<<< HEAD
-  --> $DIR/needless_raw_string_hashes.rs:7:5
-=======
   --> $DIR/needless_raw_string_hashes.rs:6:5
->>>>>>> 6150bf5b
    |
 LL |     r#"\aaa"#;
    |     ^^^^^^^^^
    |
    = note: `-D clippy::needless-raw-string-hashes` implied by `-D warnings`
-<<<<<<< HEAD
    = help: to override `-D warnings` add `#[allow(clippy::needless_raw_string_hashes)]`
-
-error: unnecessary hashes around raw string literal
-=======
 help: remove all the hashes around the literal
    |
 LL -     r#"\aaa"#;
@@ -33,7 +25,6 @@
    |
 
 error: unnecessary hashes around raw string literal
->>>>>>> 6150bf5b
   --> $DIR/needless_raw_string_hashes.rs:8:5
    |
 LL |     r######" "### "## "# "######;
@@ -58,8 +49,6 @@
    |
 
 error: unnecessary hashes around raw string literal
-<<<<<<< HEAD
-=======
   --> $DIR/needless_raw_string_hashes.rs:10:5
    |
 LL |     br#"\aaa"#;
@@ -72,7 +61,6 @@
    |
 
 error: unnecessary hashes around raw string literal
->>>>>>> 6150bf5b
   --> $DIR/needless_raw_string_hashes.rs:11:5
    |
 LL |     br##"Hello "world"!"##;
