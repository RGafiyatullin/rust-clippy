use clippy_utils::diagnostics::span_lint_and_sugg;
use clippy_utils::is_trait_method;
use clippy_utils::source::snippet;
use rustc_errors::Applicability;
use rustc_hir as hir;
use rustc_lint::LateContext;
use rustc_span::sym;

use super::ITER_SKIP_NEXT;

pub(super) fn check(cx: &LateContext<'_>, expr: &hir::Expr<'_>, recv: &hir::Expr<'_>, arg: &hir::Expr<'_>) {
    // lint if caller of skip is an Iterator
    if is_trait_method(cx, expr, sym::Iterator) {
<<<<<<< HEAD
        if let [caller, n] = skip_args {
            span_lint_and_sugg(
                cx,
                ITER_SKIP_NEXT,
                expr.span.trim_start(caller.span).unwrap(),
                "called `skip(..).next()` on an iterator",
                "use `nth` instead",
                format!(".nth({})", snippet(cx, n.span, "..")),
                Applicability::MachineApplicable,
            );
        }
=======
        span_lint_and_sugg(
            cx,
            ITER_SKIP_NEXT,
            expr.span.trim_start(recv.span).unwrap(),
            "called `skip(..).next()` on an iterator",
            "use `nth` instead",
            format!(".nth({})", snippet(cx, arg.span, "..")),
            Applicability::MachineApplicable,
        );
>>>>>>> db6ea84f
    }
}<|MERGE_RESOLUTION|>--- conflicted
+++ resolved
@@ -11,19 +11,6 @@
 pub(super) fn check(cx: &LateContext<'_>, expr: &hir::Expr<'_>, recv: &hir::Expr<'_>, arg: &hir::Expr<'_>) {
     // lint if caller of skip is an Iterator
     if is_trait_method(cx, expr, sym::Iterator) {
-<<<<<<< HEAD
-        if let [caller, n] = skip_args {
-            span_lint_and_sugg(
-                cx,
-                ITER_SKIP_NEXT,
-                expr.span.trim_start(caller.span).unwrap(),
-                "called `skip(..).next()` on an iterator",
-                "use `nth` instead",
-                format!(".nth({})", snippet(cx, n.span, "..")),
-                Applicability::MachineApplicable,
-            );
-        }
-=======
         span_lint_and_sugg(
             cx,
             ITER_SKIP_NEXT,
@@ -33,6 +20,5 @@
             format!(".nth({})", snippet(cx, arg.span, "..")),
             Applicability::MachineApplicable,
         );
->>>>>>> db6ea84f
     }
 }