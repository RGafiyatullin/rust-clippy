mod bind_instead_of_map;
mod bytes_nth;
mod filter_map_identity;
mod inefficient_to_string;
mod inspect_for_each;
mod manual_saturating_arithmetic;
mod option_map_unwrap_or;
mod unnecessary_filter_map;
mod unnecessary_lazy_eval;

use std::borrow::Cow;
use std::fmt;
use std::iter;

use bind_instead_of_map::BindInsteadOfMap;
use if_chain::if_chain;
use rustc_ast::ast;
use rustc_errors::Applicability;
use rustc_hir as hir;
use rustc_hir::{Expr, ExprKind, PatKind, TraitItem, TraitItemKind, UnOp};
use rustc_lint::{LateContext, LateLintPass, Lint, LintContext};
use rustc_middle::lint::in_external_macro;
use rustc_middle::ty::{self, TraitRef, Ty, TyS};
use rustc_semver::RustcVersion;
use rustc_session::{declare_tool_lint, impl_lint_pass};
use rustc_span::source_map::Span;
use rustc_span::symbol::{sym, SymbolStr};
use rustc_typeck::hir_ty_to_ty;

use crate::consts::{constant, Constant};
use crate::utils::eager_or_lazy::is_lazyness_candidate;
use crate::utils::usage::mutated_variables;
use crate::utils::{
    contains_return, contains_ty, get_parent_expr, get_trait_def_id, has_iter_method, higher, implements_trait,
    in_macro, is_copy, is_expn_of, is_type_diagnostic_item, iter_input_pats, last_path_segment, match_def_path,
    match_qpath, match_trait_method, match_type, meets_msrv, method_calls, method_chain_args, path_to_local_id, paths,
    remove_blocks, return_ty, single_segment_path, snippet, snippet_with_applicability, snippet_with_macro_callsite,
    span_lint, span_lint_and_help, span_lint_and_sugg, span_lint_and_then, strip_pat_refs, sugg, walk_ptrs_ty_depth,
    SpanlessEq,
};

declare_clippy_lint! {
    /// **What it does:** Checks for `.unwrap()` calls on `Option`s and on `Result`s.
    ///
    /// **Why is this bad?** It is better to handle the `None` or `Err` case,
    /// or at least call `.expect(_)` with a more helpful message. Still, for a lot of
    /// quick-and-dirty code, `unwrap` is a good choice, which is why this lint is
    /// `Allow` by default.
    ///
    /// `result.unwrap()` will let the thread panic on `Err` values.
    /// Normally, you want to implement more sophisticated error handling,
    /// and propagate errors upwards with `?` operator.
    ///
    /// Even if you want to panic on errors, not all `Error`s implement good
    /// messages on display. Therefore, it may be beneficial to look at the places
    /// where they may get displayed. Activate this lint to do just that.
    ///
    /// **Known problems:** None.
    ///
    /// **Examples:**
    /// ```rust
    /// # let opt = Some(1);
    ///
    /// // Bad
    /// opt.unwrap();
    ///
    /// // Good
    /// opt.expect("more helpful message");
    /// ```
    ///
    /// // or
    ///
    /// ```rust
    /// # let res: Result<usize, ()> = Ok(1);
    ///
    /// // Bad
    /// res.unwrap();
    ///
    /// // Good
    /// res.expect("more helpful message");
    /// ```
    pub UNWRAP_USED,
    restriction,
    "using `.unwrap()` on `Result` or `Option`, which should at least get a better message using `expect()`"
}

declare_clippy_lint! {
    /// **What it does:** Checks for `.expect()` calls on `Option`s and `Result`s.
    ///
    /// **Why is this bad?** Usually it is better to handle the `None` or `Err` case.
    /// Still, for a lot of quick-and-dirty code, `expect` is a good choice, which is why
    /// this lint is `Allow` by default.
    ///
    /// `result.expect()` will let the thread panic on `Err`
    /// values. Normally, you want to implement more sophisticated error handling,
    /// and propagate errors upwards with `?` operator.
    ///
    /// **Known problems:** None.
    ///
    /// **Examples:**
    /// ```rust,ignore
    /// # let opt = Some(1);
    ///
    /// // Bad
    /// opt.expect("one");
    ///
    /// // Good
    /// let opt = Some(1);
    /// opt?;
    /// ```
    ///
    /// // or
    ///
    /// ```rust
    /// # let res: Result<usize, ()> = Ok(1);
    ///
    /// // Bad
    /// res.expect("one");
    ///
    /// // Good
    /// res?;
    /// # Ok::<(), ()>(())
    /// ```
    pub EXPECT_USED,
    restriction,
    "using `.expect()` on `Result` or `Option`, which might be better handled"
}

declare_clippy_lint! {
    /// **What it does:** Checks for methods that should live in a trait
    /// implementation of a `std` trait (see [llogiq's blog
    /// post](http://llogiq.github.io/2015/07/30/traits.html) for further
    /// information) instead of an inherent implementation.
    ///
    /// **Why is this bad?** Implementing the traits improve ergonomics for users of
    /// the code, often with very little cost. Also people seeing a `mul(...)`
    /// method
    /// may expect `*` to work equally, so you should have good reason to disappoint
    /// them.
    ///
    /// **Known problems:** None.
    ///
    /// **Example:**
    /// ```rust
    /// struct X;
    /// impl X {
    ///     fn add(&self, other: &X) -> X {
    ///         // ..
    /// # X
    ///     }
    /// }
    /// ```
    pub SHOULD_IMPLEMENT_TRAIT,
    style,
    "defining a method that should be implementing a std trait"
}

declare_clippy_lint! {
    /// **What it does:** Checks for methods with certain name prefixes and which
    /// doesn't match how self is taken. The actual rules are:
    ///
    /// |Prefix |`self` taken          |
    /// |-------|----------------------|
    /// |`as_`  |`&self` or `&mut self`|
    /// |`from_`| none                 |
    /// |`into_`|`self`                |
    /// |`is_`  |`&self` or none       |
    /// |`to_`  |`&self`               |
    ///
    /// **Why is this bad?** Consistency breeds readability. If you follow the
    /// conventions, your users won't be surprised that they, e.g., need to supply a
    /// mutable reference to a `as_..` function.
    ///
    /// **Known problems:** None.
    ///
    /// **Example:**
    /// ```rust
    /// # struct X;
    /// impl X {
    ///     fn as_str(self) -> &'static str {
    ///         // ..
    /// # ""
    ///     }
    /// }
    /// ```
    pub WRONG_SELF_CONVENTION,
    style,
    "defining a method named with an established prefix (like \"into_\") that takes `self` with the wrong convention"
}

declare_clippy_lint! {
    /// **What it does:** This is the same as
    /// [`wrong_self_convention`](#wrong_self_convention), but for public items.
    ///
    /// **Why is this bad?** See [`wrong_self_convention`](#wrong_self_convention).
    ///
    /// **Known problems:** Actually *renaming* the function may break clients if
    /// the function is part of the public interface. In that case, be mindful of
    /// the stability guarantees you've given your users.
    ///
    /// **Example:**
    /// ```rust
    /// # struct X;
    /// impl<'a> X {
    ///     pub fn as_str(self) -> &'a str {
    ///         "foo"
    ///     }
    /// }
    /// ```
    pub WRONG_PUB_SELF_CONVENTION,
    restriction,
    "defining a public method named with an established prefix (like \"into_\") that takes `self` with the wrong convention"
}

declare_clippy_lint! {
    /// **What it does:** Checks for usage of `ok().expect(..)`.
    ///
    /// **Why is this bad?** Because you usually call `expect()` on the `Result`
    /// directly to get a better error message.
    ///
    /// **Known problems:** The error type needs to implement `Debug`
    ///
    /// **Example:**
    /// ```rust
    /// # let x = Ok::<_, ()>(());
    ///
    /// // Bad
    /// x.ok().expect("why did I do this again?");
    ///
    /// // Good
    /// x.expect("why did I do this again?");
    /// ```
    pub OK_EXPECT,
    style,
    "using `ok().expect()`, which gives worse error messages than calling `expect` directly on the Result"
}

declare_clippy_lint! {
    /// **What it does:** Checks for usage of `option.map(_).unwrap_or(_)` or `option.map(_).unwrap_or_else(_)` or
    /// `result.map(_).unwrap_or_else(_)`.
    ///
    /// **Why is this bad?** Readability, these can be written more concisely (resp.) as
    /// `option.map_or(_, _)`, `option.map_or_else(_, _)` and `result.map_or_else(_, _)`.
    ///
    /// **Known problems:** The order of the arguments is not in execution order
    ///
    /// **Examples:**
    /// ```rust
    /// # let x = Some(1);
    ///
    /// // Bad
    /// x.map(|a| a + 1).unwrap_or(0);
    ///
    /// // Good
    /// x.map_or(0, |a| a + 1);
    /// ```
    ///
    /// // or
    ///
    /// ```rust
    /// # let x: Result<usize, ()> = Ok(1);
    /// # fn some_function(foo: ()) -> usize { 1 }
    ///
    /// // Bad
    /// x.map(|a| a + 1).unwrap_or_else(some_function);
    ///
    /// // Good
    /// x.map_or_else(some_function, |a| a + 1);
    /// ```
    pub MAP_UNWRAP_OR,
    pedantic,
    "using `.map(f).unwrap_or(a)` or `.map(f).unwrap_or_else(func)`, which are more succinctly expressed as `map_or(a, f)` or `map_or_else(a, f)`"
}

declare_clippy_lint! {
    /// **What it does:** Checks for usage of `_.map_or(None, _)`.
    ///
    /// **Why is this bad?** Readability, this can be written more concisely as
    /// `_.and_then(_)`.
    ///
    /// **Known problems:** The order of the arguments is not in execution order.
    ///
    /// **Example:**
    /// ```rust
    /// # let opt = Some(1);
    ///
    /// // Bad
    /// opt.map_or(None, |a| Some(a + 1));
    ///
    /// // Good
    /// opt.and_then(|a| Some(a + 1));
    /// ```
    pub OPTION_MAP_OR_NONE,
    style,
    "using `Option.map_or(None, f)`, which is more succinctly expressed as `and_then(f)`"
}

declare_clippy_lint! {
    /// **What it does:** Checks for usage of `_.map_or(None, Some)`.
    ///
    /// **Why is this bad?** Readability, this can be written more concisely as
    /// `_.ok()`.
    ///
    /// **Known problems:** None.
    ///
    /// **Example:**
    ///
    /// Bad:
    /// ```rust
    /// # let r: Result<u32, &str> = Ok(1);
    /// assert_eq!(Some(1), r.map_or(None, Some));
    /// ```
    ///
    /// Good:
    /// ```rust
    /// # let r: Result<u32, &str> = Ok(1);
    /// assert_eq!(Some(1), r.ok());
    /// ```
    pub RESULT_MAP_OR_INTO_OPTION,
    style,
    "using `Result.map_or(None, Some)`, which is more succinctly expressed as `ok()`"
}

declare_clippy_lint! {
    /// **What it does:** Checks for usage of `_.and_then(|x| Some(y))`, `_.and_then(|x| Ok(y))` or
    /// `_.or_else(|x| Err(y))`.
    ///
    /// **Why is this bad?** Readability, this can be written more concisely as
    /// `_.map(|x| y)` or `_.map_err(|x| y)`.
    ///
    /// **Known problems:** None
    ///
    /// **Example:**
    ///
    /// ```rust
    /// # fn opt() -> Option<&'static str> { Some("42") }
    /// # fn res() -> Result<&'static str, &'static str> { Ok("42") }
    /// let _ = opt().and_then(|s| Some(s.len()));
    /// let _ = res().and_then(|s| if s.len() == 42 { Ok(10) } else { Ok(20) });
    /// let _ = res().or_else(|s| if s.len() == 42 { Err(10) } else { Err(20) });
    /// ```
    ///
    /// The correct use would be:
    ///
    /// ```rust
    /// # fn opt() -> Option<&'static str> { Some("42") }
    /// # fn res() -> Result<&'static str, &'static str> { Ok("42") }
    /// let _ = opt().map(|s| s.len());
    /// let _ = res().map(|s| if s.len() == 42 { 10 } else { 20 });
    /// let _ = res().map_err(|s| if s.len() == 42 { 10 } else { 20 });
    /// ```
    pub BIND_INSTEAD_OF_MAP,
    complexity,
    "using `Option.and_then(|x| Some(y))`, which is more succinctly expressed as `map(|x| y)`"
}

declare_clippy_lint! {
    /// **What it does:** Checks for usage of `_.filter(_).next()`.
    ///
    /// **Why is this bad?** Readability, this can be written more concisely as
    /// `_.find(_)`.
    ///
    /// **Known problems:** None.
    ///
    /// **Example:**
    /// ```rust
    /// # let vec = vec![1];
    /// vec.iter().filter(|x| **x == 0).next();
    /// ```
    /// Could be written as
    /// ```rust
    /// # let vec = vec![1];
    /// vec.iter().find(|x| **x == 0);
    /// ```
    pub FILTER_NEXT,
    complexity,
    "using `filter(p).next()`, which is more succinctly expressed as `.find(p)`"
}

declare_clippy_lint! {
    /// **What it does:** Checks for usage of `_.skip_while(condition).next()`.
    ///
    /// **Why is this bad?** Readability, this can be written more concisely as
    /// `_.find(!condition)`.
    ///
    /// **Known problems:** None.
    ///
    /// **Example:**
    /// ```rust
    /// # let vec = vec![1];
    /// vec.iter().skip_while(|x| **x == 0).next();
    /// ```
    /// Could be written as
    /// ```rust
    /// # let vec = vec![1];
    /// vec.iter().find(|x| **x != 0);
    /// ```
    pub SKIP_WHILE_NEXT,
    complexity,
    "using `skip_while(p).next()`, which is more succinctly expressed as `.find(!p)`"
}

declare_clippy_lint! {
    /// **What it does:** Checks for usage of `_.map(_).flatten(_)`,
    ///
    /// **Why is this bad?** Readability, this can be written more concisely as
    /// `_.flat_map(_)`
    ///
    /// **Known problems:**
    ///
    /// **Example:**
    /// ```rust
    /// let vec = vec![vec![1]];
    ///
    /// // Bad
    /// vec.iter().map(|x| x.iter()).flatten();
    ///
    /// // Good
    /// vec.iter().flat_map(|x| x.iter());
    /// ```
    pub MAP_FLATTEN,
    pedantic,
    "using combinations of `flatten` and `map` which can usually be written as a single method call"
}

declare_clippy_lint! {
    /// **What it does:** Checks for usage of `_.filter(_).map(_)`,
    /// `_.filter(_).flat_map(_)`, `_.filter_map(_).flat_map(_)` and similar.
    ///
    /// **Why is this bad?** Readability, this can be written more concisely as
    /// `_.filter_map(_)`.
    ///
    /// **Known problems:** Often requires a condition + Option/Iterator creation
    /// inside the closure.
    ///
    /// **Example:**
    /// ```rust
    /// let vec = vec![1];
    ///
    /// // Bad
    /// vec.iter().filter(|x| **x == 0).map(|x| *x * 2);
    ///
    /// // Good
    /// vec.iter().filter_map(|x| if *x == 0 {
    ///     Some(*x * 2)
    /// } else {
    ///     None
    /// });
    /// ```
    pub FILTER_MAP,
    pedantic,
    "using combinations of `filter`, `map`, `filter_map` and `flat_map` which can usually be written as a single method call"
}

declare_clippy_lint! {
    /// **What it does:** Checks for usage of `_.filter(_).map(_)` that can be written more simply
    /// as `filter_map(_)`.
    ///
    /// **Why is this bad?** Redundant code in the `filter` and `map` operations is poor style and
    /// less performant.
    ///
    /// **Known problems:** None.
    ///
     /// **Example:**
    /// Bad:
    /// ```rust
    /// (0_i32..10)
    ///     .filter(|n| n.checked_add(1).is_some())
    ///     .map(|n| n.checked_add(1).unwrap());
    /// ```
    ///
    /// Good:
    /// ```rust
    /// (0_i32..10).filter_map(|n| n.checked_add(1));
    /// ```
    pub MANUAL_FILTER_MAP,
    complexity,
    "using `_.filter(_).map(_)` in a way that can be written more simply as `filter_map(_)`"
}

declare_clippy_lint! {
    /// **What it does:** Checks for usage of `_.find(_).map(_)` that can be written more simply
    /// as `find_map(_)`.
    ///
    /// **Why is this bad?** Redundant code in the `find` and `map` operations is poor style and
    /// less performant.
    ///
    /// **Known problems:** None.
    ///
     /// **Example:**
    /// Bad:
    /// ```rust
    /// (0_i32..10)
    ///     .find(|n| n.checked_add(1).is_some())
    ///     .map(|n| n.checked_add(1).unwrap());
    /// ```
    ///
    /// Good:
    /// ```rust
    /// (0_i32..10).find_map(|n| n.checked_add(1));
    /// ```
    pub MANUAL_FIND_MAP,
    complexity,
    "using `_.find(_).map(_)` in a way that can be written more simply as `find_map(_)`"
}

declare_clippy_lint! {
    /// **What it does:** Checks for usage of `_.filter_map(_).next()`.
    ///
    /// **Why is this bad?** Readability, this can be written more concisely as
    /// `_.find_map(_)`.
    ///
    /// **Known problems:** None
    ///
    /// **Example:**
    /// ```rust
    ///  (0..3).filter_map(|x| if x == 2 { Some(x) } else { None }).next();
    /// ```
    /// Can be written as
    ///
    /// ```rust
    ///  (0..3).find_map(|x| if x == 2 { Some(x) } else { None });
    /// ```
    pub FILTER_MAP_NEXT,
    pedantic,
    "using combination of `filter_map` and `next` which can usually be written as a single method call"
}

declare_clippy_lint! {
    /// **What it does:** Checks for usage of `flat_map(|x| x)`.
    ///
    /// **Why is this bad?** Readability, this can be written more concisely by using `flatten`.
    ///
    /// **Known problems:** None
    ///
    /// **Example:**
    /// ```rust
    /// # let iter = vec![vec![0]].into_iter();
    /// iter.flat_map(|x| x);
    /// ```
    /// Can be written as
    /// ```rust
    /// # let iter = vec![vec![0]].into_iter();
    /// iter.flatten();
    /// ```
    pub FLAT_MAP_IDENTITY,
    complexity,
    "call to `flat_map` where `flatten` is sufficient"
}

declare_clippy_lint! {
    /// **What it does:** Checks for an iterator or string search (such as `find()`,
    /// `position()`, or `rposition()`) followed by a call to `is_some()`.
    ///
    /// **Why is this bad?** Readability, this can be written more concisely as
    /// `_.any(_)` or `_.contains(_)`.
    ///
    /// **Known problems:** None.
    ///
    /// **Example:**
    /// ```rust
    /// # let vec = vec![1];
    /// vec.iter().find(|x| **x == 0).is_some();
    /// ```
    /// Could be written as
    /// ```rust
    /// # let vec = vec![1];
    /// vec.iter().any(|x| *x == 0);
    /// ```
    pub SEARCH_IS_SOME,
    complexity,
    "using an iterator or string search followed by `is_some()`, which is more succinctly expressed as a call to `any()` or `contains()`"
}

declare_clippy_lint! {
    /// **What it does:** Checks for usage of `.chars().next()` on a `str` to check
    /// if it starts with a given char.
    ///
    /// **Why is this bad?** Readability, this can be written more concisely as
    /// `_.starts_with(_)`.
    ///
    /// **Known problems:** None.
    ///
    /// **Example:**
    /// ```rust
    /// let name = "foo";
    /// if name.chars().next() == Some('_') {};
    /// ```
    /// Could be written as
    /// ```rust
    /// let name = "foo";
    /// if name.starts_with('_') {};
    /// ```
    pub CHARS_NEXT_CMP,
    style,
    "using `.chars().next()` to check if a string starts with a char"
}

declare_clippy_lint! {
    /// **What it does:** Checks for calls to `.or(foo(..))`, `.unwrap_or(foo(..))`,
    /// etc., and suggests to use `or_else`, `unwrap_or_else`, etc., or
    /// `unwrap_or_default` instead.
    ///
    /// **Why is this bad?** The function will always be called and potentially
    /// allocate an object acting as the default.
    ///
    /// **Known problems:** If the function has side-effects, not calling it will
    /// change the semantic of the program, but you shouldn't rely on that anyway.
    ///
    /// **Example:**
    /// ```rust
    /// # let foo = Some(String::new());
    /// foo.unwrap_or(String::new());
    /// ```
    /// this can instead be written:
    /// ```rust
    /// # let foo = Some(String::new());
    /// foo.unwrap_or_else(String::new);
    /// ```
    /// or
    /// ```rust
    /// # let foo = Some(String::new());
    /// foo.unwrap_or_default();
    /// ```
    pub OR_FUN_CALL,
    perf,
    "using any `*or` method with a function call, which suggests `*or_else`"
}

declare_clippy_lint! {
    /// **What it does:** Checks for calls to `.expect(&format!(...))`, `.expect(foo(..))`,
    /// etc., and suggests to use `unwrap_or_else` instead
    ///
    /// **Why is this bad?** The function will always be called.
    ///
    /// **Known problems:** If the function has side-effects, not calling it will
    /// change the semantics of the program, but you shouldn't rely on that anyway.
    ///
    /// **Example:**
    /// ```rust
    /// # let foo = Some(String::new());
    /// # let err_code = "418";
    /// # let err_msg = "I'm a teapot";
    /// foo.expect(&format!("Err {}: {}", err_code, err_msg));
    /// ```
    /// or
    /// ```rust
    /// # let foo = Some(String::new());
    /// # let err_code = "418";
    /// # let err_msg = "I'm a teapot";
    /// foo.expect(format!("Err {}: {}", err_code, err_msg).as_str());
    /// ```
    /// this can instead be written:
    /// ```rust
    /// # let foo = Some(String::new());
    /// # let err_code = "418";
    /// # let err_msg = "I'm a teapot";
    /// foo.unwrap_or_else(|| panic!("Err {}: {}", err_code, err_msg));
    /// ```
    pub EXPECT_FUN_CALL,
    perf,
    "using any `expect` method with a function call"
}

declare_clippy_lint! {
    /// **What it does:** Checks for usage of `.clone()` on a `Copy` type.
    ///
    /// **Why is this bad?** The only reason `Copy` types implement `Clone` is for
    /// generics, not for using the `clone` method on a concrete type.
    ///
    /// **Known problems:** None.
    ///
    /// **Example:**
    /// ```rust
    /// 42u64.clone();
    /// ```
    pub CLONE_ON_COPY,
    complexity,
    "using `clone` on a `Copy` type"
}

declare_clippy_lint! {
    /// **What it does:** Checks for usage of `.clone()` on a ref-counted pointer,
    /// (`Rc`, `Arc`, `rc::Weak`, or `sync::Weak`), and suggests calling Clone via unified
    /// function syntax instead (e.g., `Rc::clone(foo)`).
    ///
    /// **Why is this bad?** Calling '.clone()' on an Rc, Arc, or Weak
    /// can obscure the fact that only the pointer is being cloned, not the underlying
    /// data.
    ///
    /// **Example:**
    /// ```rust
    /// # use std::rc::Rc;
    /// let x = Rc::new(1);
    ///
    /// // Bad
    /// x.clone();
    ///
    /// // Good
    /// Rc::clone(&x);
    /// ```
    pub CLONE_ON_REF_PTR,
    restriction,
    "using 'clone' on a ref-counted pointer"
}

declare_clippy_lint! {
    /// **What it does:** Checks for usage of `.clone()` on an `&&T`.
    ///
    /// **Why is this bad?** Cloning an `&&T` copies the inner `&T`, instead of
    /// cloning the underlying `T`.
    ///
    /// **Known problems:** None.
    ///
    /// **Example:**
    /// ```rust
    /// fn main() {
    ///     let x = vec![1];
    ///     let y = &&x;
    ///     let z = y.clone();
    ///     println!("{:p} {:p}", *y, z); // prints out the same pointer
    /// }
    /// ```
    pub CLONE_DOUBLE_REF,
    correctness,
    "using `clone` on `&&T`"
}

declare_clippy_lint! {
    /// **What it does:** Checks for usage of `.to_string()` on an `&&T` where
    /// `T` implements `ToString` directly (like `&&str` or `&&String`).
    ///
    /// **Why is this bad?** This bypasses the specialized implementation of
    /// `ToString` and instead goes through the more expensive string formatting
    /// facilities.
    ///
    /// **Known problems:** None.
    ///
    /// **Example:**
    /// ```rust
    /// // Generic implementation for `T: Display` is used (slow)
    /// ["foo", "bar"].iter().map(|s| s.to_string());
    ///
    /// // OK, the specialized impl is used
    /// ["foo", "bar"].iter().map(|&s| s.to_string());
    /// ```
    pub INEFFICIENT_TO_STRING,
    pedantic,
    "using `to_string` on `&&T` where `T: ToString`"
}

declare_clippy_lint! {
    /// **What it does:** Checks for `new` not returning a type that contains `Self`.
    ///
    /// **Why is this bad?** As a convention, `new` methods are used to make a new
    /// instance of a type.
    ///
    /// **Known problems:** None.
    ///
    /// **Example:**
    /// In an impl block:
    /// ```rust
    /// # struct Foo;
    /// # struct NotAFoo;
    /// impl Foo {
    ///     fn new() -> NotAFoo {
    /// # NotAFoo
    ///     }
    /// }
    /// ```
    ///
    /// ```rust
    /// # struct Foo;
    /// struct Bar(Foo);
    /// impl Foo {
    ///     // Bad. The type name must contain `Self`
    ///     fn new() -> Bar {
    /// # Bar(Foo)
    ///     }
    /// }
    /// ```
    ///
    /// ```rust
    /// # struct Foo;
    /// # struct FooError;
    /// impl Foo {
    ///     // Good. Return type contains `Self`
    ///     fn new() -> Result<Foo, FooError> {
    /// # Ok(Foo)
    ///     }
    /// }
    /// ```
    ///
    /// Or in a trait definition:
    /// ```rust
    /// pub trait Trait {
    ///     // Bad. The type name must contain `Self`
    ///     fn new();
    /// }
    /// ```
    ///
    /// ```rust
    /// pub trait Trait {
    ///     // Good. Return type contains `Self`
    ///     fn new() -> Self;
    /// }
    /// ```
    pub NEW_RET_NO_SELF,
    style,
    "not returning type containing `Self` in a `new` method"
}

declare_clippy_lint! {
    /// **What it does:** Checks for string methods that receive a single-character
    /// `str` as an argument, e.g., `_.split("x")`.
    ///
    /// **Why is this bad?** Performing these methods using a `char` is faster than
    /// using a `str`.
    ///
    /// **Known problems:** Does not catch multi-byte unicode characters.
    ///
    /// **Example:**
    /// ```rust,ignore
    /// // Bad
    /// _.split("x");
    ///
    /// // Good
    /// _.split('x');
    pub SINGLE_CHAR_PATTERN,
    perf,
    "using a single-character str where a char could be used, e.g., `_.split(\"x\")`"
}

declare_clippy_lint! {
    /// **What it does:** Checks for calling `.step_by(0)` on iterators which panics.
    ///
    /// **Why is this bad?** This very much looks like an oversight. Use `panic!()` instead if you
    /// actually intend to panic.
    ///
    /// **Known problems:** None.
    ///
    /// **Example:**
    /// ```rust,should_panic
    /// for x in (0..100).step_by(0) {
    ///     //..
    /// }
    /// ```
    pub ITERATOR_STEP_BY_ZERO,
    correctness,
    "using `Iterator::step_by(0)`, which will panic at runtime"
}

declare_clippy_lint! {
    /// **What it does:** Checks for the use of `iter.nth(0)`.
    ///
    /// **Why is this bad?** `iter.next()` is equivalent to
    /// `iter.nth(0)`, as they both consume the next element,
    ///  but is more readable.
    ///
    /// **Known problems:** None.
    ///
    /// **Example:**
    ///
    /// ```rust
    /// # use std::collections::HashSet;
    /// // Bad
    /// # let mut s = HashSet::new();
    /// # s.insert(1);
    /// let x = s.iter().nth(0);
    ///
    /// // Good
    /// # let mut s = HashSet::new();
    /// # s.insert(1);
    /// let x = s.iter().next();
    /// ```
    pub ITER_NTH_ZERO,
    style,
    "replace `iter.nth(0)` with `iter.next()`"
}

declare_clippy_lint! {
    /// **What it does:** Checks for use of `.iter().nth()` (and the related
    /// `.iter_mut().nth()`) on standard library types with O(1) element access.
    ///
    /// **Why is this bad?** `.get()` and `.get_mut()` are more efficient and more
    /// readable.
    ///
    /// **Known problems:** None.
    ///
    /// **Example:**
    /// ```rust
    /// let some_vec = vec![0, 1, 2, 3];
    /// let bad_vec = some_vec.iter().nth(3);
    /// let bad_slice = &some_vec[..].iter().nth(3);
    /// ```
    /// The correct use would be:
    /// ```rust
    /// let some_vec = vec![0, 1, 2, 3];
    /// let bad_vec = some_vec.get(3);
    /// let bad_slice = &some_vec[..].get(3);
    /// ```
    pub ITER_NTH,
    perf,
    "using `.iter().nth()` on a standard library type with O(1) element access"
}

declare_clippy_lint! {
    /// **What it does:** Checks for use of `.skip(x).next()` on iterators.
    ///
    /// **Why is this bad?** `.nth(x)` is cleaner
    ///
    /// **Known problems:** None.
    ///
    /// **Example:**
    /// ```rust
    /// let some_vec = vec![0, 1, 2, 3];
    /// let bad_vec = some_vec.iter().skip(3).next();
    /// let bad_slice = &some_vec[..].iter().skip(3).next();
    /// ```
    /// The correct use would be:
    /// ```rust
    /// let some_vec = vec![0, 1, 2, 3];
    /// let bad_vec = some_vec.iter().nth(3);
    /// let bad_slice = &some_vec[..].iter().nth(3);
    /// ```
    pub ITER_SKIP_NEXT,
    style,
    "using `.skip(x).next()` on an iterator"
}

declare_clippy_lint! {
    /// **What it does:** Checks for use of `.get().unwrap()` (or
    /// `.get_mut().unwrap`) on a standard library type which implements `Index`
    ///
    /// **Why is this bad?** Using the Index trait (`[]`) is more clear and more
    /// concise.
    ///
    /// **Known problems:** Not a replacement for error handling: Using either
    /// `.unwrap()` or the Index trait (`[]`) carries the risk of causing a `panic`
    /// if the value being accessed is `None`. If the use of `.get().unwrap()` is a
    /// temporary placeholder for dealing with the `Option` type, then this does
    /// not mitigate the need for error handling. If there is a chance that `.get()`
    /// will be `None` in your program, then it is advisable that the `None` case
    /// is handled in a future refactor instead of using `.unwrap()` or the Index
    /// trait.
    ///
    /// **Example:**
    /// ```rust
    /// let mut some_vec = vec![0, 1, 2, 3];
    /// let last = some_vec.get(3).unwrap();
    /// *some_vec.get_mut(0).unwrap() = 1;
    /// ```
    /// The correct use would be:
    /// ```rust
    /// let mut some_vec = vec![0, 1, 2, 3];
    /// let last = some_vec[3];
    /// some_vec[0] = 1;
    /// ```
    pub GET_UNWRAP,
    restriction,
    "using `.get().unwrap()` or `.get_mut().unwrap()` when using `[]` would work instead"
}

declare_clippy_lint! {
    /// **What it does:** Checks for the use of `.extend(s.chars())` where s is a
    /// `&str` or `String`.
    ///
    /// **Why is this bad?** `.push_str(s)` is clearer
    ///
    /// **Known problems:** None.
    ///
    /// **Example:**
    /// ```rust
    /// let abc = "abc";
    /// let def = String::from("def");
    /// let mut s = String::new();
    /// s.extend(abc.chars());
    /// s.extend(def.chars());
    /// ```
    /// The correct use would be:
    /// ```rust
    /// let abc = "abc";
    /// let def = String::from("def");
    /// let mut s = String::new();
    /// s.push_str(abc);
    /// s.push_str(&def);
    /// ```
    pub STRING_EXTEND_CHARS,
    style,
    "using `x.extend(s.chars())` where s is a `&str` or `String`"
}

declare_clippy_lint! {
    /// **What it does:** Checks for the use of `.cloned().collect()` on slice to
    /// create a `Vec`.
    ///
    /// **Why is this bad?** `.to_vec()` is clearer
    ///
    /// **Known problems:** None.
    ///
    /// **Example:**
    /// ```rust
    /// let s = [1, 2, 3, 4, 5];
    /// let s2: Vec<isize> = s[..].iter().cloned().collect();
    /// ```
    /// The better use would be:
    /// ```rust
    /// let s = [1, 2, 3, 4, 5];
    /// let s2: Vec<isize> = s.to_vec();
    /// ```
    pub ITER_CLONED_COLLECT,
    style,
    "using `.cloned().collect()` on slice to create a `Vec`"
}

declare_clippy_lint! {
    /// **What it does:** Checks for usage of `_.chars().last()` or
    /// `_.chars().next_back()` on a `str` to check if it ends with a given char.
    ///
    /// **Why is this bad?** Readability, this can be written more concisely as
    /// `_.ends_with(_)`.
    ///
    /// **Known problems:** None.
    ///
    /// **Example:**
    /// ```rust
    /// # let name = "_";
    ///
    /// // Bad
    /// name.chars().last() == Some('_') || name.chars().next_back() == Some('-');
    ///
    /// // Good
    /// name.ends_with('_') || name.ends_with('-');
    /// ```
    pub CHARS_LAST_CMP,
    style,
    "using `.chars().last()` or `.chars().next_back()` to check if a string ends with a char"
}

declare_clippy_lint! {
    /// **What it does:** Checks for usage of `.as_ref()` or `.as_mut()` where the
    /// types before and after the call are the same.
    ///
    /// **Why is this bad?** The call is unnecessary.
    ///
    /// **Known problems:** None.
    ///
    /// **Example:**
    /// ```rust
    /// # fn do_stuff(x: &[i32]) {}
    /// let x: &[i32] = &[1, 2, 3, 4, 5];
    /// do_stuff(x.as_ref());
    /// ```
    /// The correct use would be:
    /// ```rust
    /// # fn do_stuff(x: &[i32]) {}
    /// let x: &[i32] = &[1, 2, 3, 4, 5];
    /// do_stuff(x);
    /// ```
    pub USELESS_ASREF,
    complexity,
    "using `as_ref` where the types before and after the call are the same"
}

declare_clippy_lint! {
    /// **What it does:** Checks for using `fold` when a more succinct alternative exists.
    /// Specifically, this checks for `fold`s which could be replaced by `any`, `all`,
    /// `sum` or `product`.
    ///
    /// **Why is this bad?** Readability.
    ///
    /// **Known problems:** None.
    ///
    /// **Example:**
    /// ```rust
    /// let _ = (0..3).fold(false, |acc, x| acc || x > 2);
    /// ```
    /// This could be written as:
    /// ```rust
    /// let _ = (0..3).any(|x| x > 2);
    /// ```
    pub UNNECESSARY_FOLD,
    style,
    "using `fold` when a more succinct alternative exists"
}

declare_clippy_lint! {
    /// **What it does:** Checks for `filter_map` calls which could be replaced by `filter` or `map`.
    /// More specifically it checks if the closure provided is only performing one of the
    /// filter or map operations and suggests the appropriate option.
    ///
    /// **Why is this bad?** Complexity. The intent is also clearer if only a single
    /// operation is being performed.
    ///
    /// **Known problems:** None
    ///
    /// **Example:**
    /// ```rust
    /// let _ = (0..3).filter_map(|x| if x > 2 { Some(x) } else { None });
    ///
    /// // As there is no transformation of the argument this could be written as:
    /// let _ = (0..3).filter(|&x| x > 2);
    /// ```
    ///
    /// ```rust
    /// let _ = (0..4).filter_map(|x| Some(x + 1));
    ///
    /// // As there is no conditional check on the argument this could be written as:
    /// let _ = (0..4).map(|x| x + 1);
    /// ```
    pub UNNECESSARY_FILTER_MAP,
    complexity,
    "using `filter_map` when a more succinct alternative exists"
}

declare_clippy_lint! {
    /// **What it does:** Checks for `into_iter` calls on references which should be replaced by `iter`
    /// or `iter_mut`.
    ///
    /// **Why is this bad?** Readability. Calling `into_iter` on a reference will not move out its
    /// content into the resulting iterator, which is confusing. It is better just call `iter` or
    /// `iter_mut` directly.
    ///
    /// **Known problems:** None
    ///
    /// **Example:**
    ///
    /// ```rust
    /// // Bad
    /// let _ = (&vec![3, 4, 5]).into_iter();
    ///
    /// // Good
    /// let _ = (&vec![3, 4, 5]).iter();
    /// ```
    pub INTO_ITER_ON_REF,
    style,
    "using `.into_iter()` on a reference"
}

declare_clippy_lint! {
    /// **What it does:** Checks for calls to `map` followed by a `count`.
    ///
    /// **Why is this bad?** It looks suspicious. Maybe `map` was confused with `filter`.
    /// If the `map` call is intentional, this should be rewritten. Or, if you intend to
    /// drive the iterator to completion, you can just use `for_each` instead.
    ///
    /// **Known problems:** None
    ///
    /// **Example:**
    ///
    /// ```rust
    /// let _ = (0..3).map(|x| x + 2).count();
    /// ```
    pub SUSPICIOUS_MAP,
    complexity,
    "suspicious usage of map"
}

declare_clippy_lint! {
    /// **What it does:** Checks for `MaybeUninit::uninit().assume_init()`.
    ///
    /// **Why is this bad?** For most types, this is undefined behavior.
    ///
    /// **Known problems:** For now, we accept empty tuples and tuples / arrays
    /// of `MaybeUninit`. There may be other types that allow uninitialized
    /// data, but those are not yet rigorously defined.
    ///
    /// **Example:**
    ///
    /// ```rust
    /// // Beware the UB
    /// use std::mem::MaybeUninit;
    ///
    /// let _: usize = unsafe { MaybeUninit::uninit().assume_init() };
    /// ```
    ///
    /// Note that the following is OK:
    ///
    /// ```rust
    /// use std::mem::MaybeUninit;
    ///
    /// let _: [MaybeUninit<bool>; 5] = unsafe {
    ///     MaybeUninit::uninit().assume_init()
    /// };
    /// ```
    pub UNINIT_ASSUMED_INIT,
    correctness,
    "`MaybeUninit::uninit().assume_init()`"
}

declare_clippy_lint! {
    /// **What it does:** Checks for `.checked_add/sub(x).unwrap_or(MAX/MIN)`.
    ///
    /// **Why is this bad?** These can be written simply with `saturating_add/sub` methods.
    ///
    /// **Example:**
    ///
    /// ```rust
    /// # let y: u32 = 0;
    /// # let x: u32 = 100;
    /// let add = x.checked_add(y).unwrap_or(u32::MAX);
    /// let sub = x.checked_sub(y).unwrap_or(u32::MIN);
    /// ```
    ///
    /// can be written using dedicated methods for saturating addition/subtraction as:
    ///
    /// ```rust
    /// # let y: u32 = 0;
    /// # let x: u32 = 100;
    /// let add = x.saturating_add(y);
    /// let sub = x.saturating_sub(y);
    /// ```
    pub MANUAL_SATURATING_ARITHMETIC,
    style,
    "`.chcked_add/sub(x).unwrap_or(MAX/MIN)`"
}

declare_clippy_lint! {
    /// **What it does:** Checks for `offset(_)`, `wrapping_`{`add`, `sub`}, etc. on raw pointers to
    /// zero-sized types
    ///
    /// **Why is this bad?** This is a no-op, and likely unintended
    ///
    /// **Known problems:** None
    ///
    /// **Example:**
    /// ```rust
    /// unsafe { (&() as *const ()).offset(1) };
    /// ```
    pub ZST_OFFSET,
    correctness,
    "Check for offset calculations on raw pointers to zero-sized types"
}

declare_clippy_lint! {
    /// **What it does:** Checks for `FileType::is_file()`.
    ///
    /// **Why is this bad?** When people testing a file type with `FileType::is_file`
    /// they are testing whether a path is something they can get bytes from. But
    /// `is_file` doesn't cover special file types in unix-like systems, and doesn't cover
    /// symlink in windows. Using `!FileType::is_dir()` is a better way to that intention.
    ///
    /// **Example:**
    ///
    /// ```rust
    /// # || {
    /// let metadata = std::fs::metadata("foo.txt")?;
    /// let filetype = metadata.file_type();
    ///
    /// if filetype.is_file() {
    ///     // read file
    /// }
    /// # Ok::<_, std::io::Error>(())
    /// # };
    /// ```
    ///
    /// should be written as:
    ///
    /// ```rust
    /// # || {
    /// let metadata = std::fs::metadata("foo.txt")?;
    /// let filetype = metadata.file_type();
    ///
    /// if !filetype.is_dir() {
    ///     // read file
    /// }
    /// # Ok::<_, std::io::Error>(())
    /// # };
    /// ```
    pub FILETYPE_IS_FILE,
    restriction,
    "`FileType::is_file` is not recommended to test for readable file type"
}

declare_clippy_lint! {
    /// **What it does:** Checks for usage of `_.as_ref().map(Deref::deref)` or it's aliases (such as String::as_str).
    ///
    /// **Why is this bad?** Readability, this can be written more concisely as
    /// `_.as_deref()`.
    ///
    /// **Known problems:** None.
    ///
    /// **Example:**
    /// ```rust
    /// # let opt = Some("".to_string());
    /// opt.as_ref().map(String::as_str)
    /// # ;
    /// ```
    /// Can be written as
    /// ```rust
    /// # let opt = Some("".to_string());
    /// opt.as_deref()
    /// # ;
    /// ```
    pub OPTION_AS_REF_DEREF,
    complexity,
    "using `as_ref().map(Deref::deref)`, which is more succinctly expressed as `as_deref()`"
}

declare_clippy_lint! {
    /// **What it does:** Checks for usage of `iter().next()` on a Slice or an Array
    ///
    /// **Why is this bad?** These can be shortened into `.get()`
    ///
    /// **Known problems:** None.
    ///
    /// **Example:**
    /// ```rust
    /// # let a = [1, 2, 3];
    /// # let b = vec![1, 2, 3];
    /// a[2..].iter().next();
    /// b.iter().next();
    /// ```
    /// should be written as:
    /// ```rust
    /// # let a = [1, 2, 3];
    /// # let b = vec![1, 2, 3];
    /// a.get(2);
    /// b.get(0);
    /// ```
    pub ITER_NEXT_SLICE,
    style,
    "using `.iter().next()` on a sliced array, which can be shortened to just `.get()`"
}

declare_clippy_lint! {
    /// **What it does:** Warns when using `push_str`/`insert_str` with a single-character string literal
    /// where `push`/`insert` with a `char` would work fine.
    ///
    /// **Why is this bad?** It's less clear that we are pushing a single character.
    ///
    /// **Known problems:** None
    ///
    /// **Example:**
    /// ```rust
    /// let mut string = String::new();
    /// string.insert_str(0, "R");
    /// string.push_str("R");
    /// ```
    /// Could be written as
    /// ```rust
    /// let mut string = String::new();
    /// string.insert(0, 'R');
    /// string.push('R');
    /// ```
    pub SINGLE_CHAR_ADD_STR,
    style,
    "`push_str()` or `insert_str()` used with a single-character string literal as parameter"
}

declare_clippy_lint! {
    /// **What it does:** As the counterpart to `or_fun_call`, this lint looks for unnecessary
    /// lazily evaluated closures on `Option` and `Result`.
    ///
    /// This lint suggests changing the following functions, when eager evaluation results in
    /// simpler code:
    ///  - `unwrap_or_else` to `unwrap_or`
    ///  - `and_then` to `and`
    ///  - `or_else` to `or`
    ///  - `get_or_insert_with` to `get_or_insert`
    ///  - `ok_or_else` to `ok_or`
    ///
    /// **Why is this bad?** Using eager evaluation is shorter and simpler in some cases.
    ///
    /// **Known problems:** It is possible, but not recommended for `Deref` and `Index` to have
    /// side effects. Eagerly evaluating them can change the semantics of the program.
    ///
    /// **Example:**
    ///
    /// ```rust
    /// // example code where clippy issues a warning
    /// let opt: Option<u32> = None;
    ///
    /// opt.unwrap_or_else(|| 42);
    /// ```
    /// Use instead:
    /// ```rust
    /// let opt: Option<u32> = None;
    ///
    /// opt.unwrap_or(42);
    /// ```
    pub UNNECESSARY_LAZY_EVALUATIONS,
    style,
    "using unnecessary lazy evaluation, which can be replaced with simpler eager evaluation"
}

declare_clippy_lint! {
    /// **What it does:** Checks for usage of `_.map(_).collect::<Result<(), _>()`.
    ///
    /// **Why is this bad?** Using `try_for_each` instead is more readable and idiomatic.
    ///
    /// **Known problems:** None
    ///
    /// **Example:**
    ///
    /// ```rust
    /// (0..3).map(|t| Err(t)).collect::<Result<(), _>>();
    /// ```
    /// Use instead:
    /// ```rust
    /// (0..3).try_for_each(|t| Err(t));
    /// ```
    pub MAP_COLLECT_RESULT_UNIT,
    style,
    "using `.map(_).collect::<Result<(),_>()`, which can be replaced with `try_for_each`"
}

declare_clippy_lint! {
    /// **What it does:** Checks for `from_iter()` function calls on types that implement the `FromIterator`
    /// trait.
    ///
    /// **Why is this bad?** It is recommended style to use collect. See
    /// [FromIterator documentation](https://doc.rust-lang.org/std/iter/trait.FromIterator.html)
    ///
    /// **Known problems:** None.
    ///
    /// **Example:**
    ///
    /// ```rust
    /// use std::iter::FromIterator;
    ///
    /// let five_fives = std::iter::repeat(5).take(5);
    ///
    /// let v = Vec::from_iter(five_fives);
    ///
    /// assert_eq!(v, vec![5, 5, 5, 5, 5]);
    /// ```
    /// Use instead:
    /// ```rust
    /// let five_fives = std::iter::repeat(5).take(5);
    ///
    /// let v: Vec<i32> = five_fives.collect();
    ///
    /// assert_eq!(v, vec![5, 5, 5, 5, 5]);
    /// ```
    pub FROM_ITER_INSTEAD_OF_COLLECT,
    style,
    "use `.collect()` instead of `::from_iter()`"
}

declare_clippy_lint! {
    /// **What it does:** Checks for usage of `inspect().for_each()`.
    ///
    /// **Why is this bad?** It is the same as performing the computation
    /// inside `inspect` at the beginning of the closure in `for_each`.
    ///
    /// **Known problems:** None.
    ///
    /// **Example:**
    ///
    /// ```rust
    /// [1,2,3,4,5].iter()
    /// .inspect(|&x| println!("inspect the number: {}", x))
    /// .for_each(|&x| {
    ///     assert!(x >= 0);
    /// });
    /// ```
    /// Can be written as
    /// ```rust
    /// [1,2,3,4,5].iter()
    /// .for_each(|&x| {
    ///     println!("inspect the number: {}", x);
    ///     assert!(x >= 0);
    /// });
    /// ```
    pub INSPECT_FOR_EACH,
    complexity,
    "using `.inspect().for_each()`, which can be replaced with `.for_each()`"
}

declare_clippy_lint! {
    /// **What it does:** Checks for usage of `filter_map(|x| x)`.
    ///
    /// **Why is this bad?** Readability, this can be written more concisely by using `flatten`.
    ///
    /// **Known problems:** None.
    ///
    /// **Example:**
    ///
    /// ```rust
    /// # let iter = vec![Some(1)].into_iter();
    /// iter.filter_map(|x| x);
    /// ```
    /// Use instead:
    /// ```rust
    /// # let iter = vec![Some(1)].into_iter();
    /// iter.flatten();
    /// ```
    pub FILTER_MAP_IDENTITY,
    complexity,
    "call to `filter_map` where `flatten` is sufficient"
}

declare_clippy_lint! {
    /// **What it does:** Checks for the use of `.bytes().nth()`.
    ///
    /// **Why is this bad?** `.as_bytes().get()` is more efficient and more
    /// readable.
    ///
    /// **Known problems:** None.
    ///
    /// **Example:**
    ///
    /// ```rust
    /// // Bad
    /// let _ = "Hello".bytes().nth(3);
    ///
    /// // Good
    /// let _ = "Hello".as_bytes().get(3);
    /// ```
    pub BYTES_NTH,
    style,
    "replace `.bytes().nth()` with `.as_bytes().get()`"
}

pub struct Methods {
    msrv: Option<RustcVersion>,
}

impl Methods {
    #[must_use]
    pub fn new(msrv: Option<RustcVersion>) -> Self {
        Self { msrv }
    }
}

impl_lint_pass!(Methods => [
    UNWRAP_USED,
    EXPECT_USED,
    SHOULD_IMPLEMENT_TRAIT,
    WRONG_SELF_CONVENTION,
    WRONG_PUB_SELF_CONVENTION,
    OK_EXPECT,
    MAP_UNWRAP_OR,
    RESULT_MAP_OR_INTO_OPTION,
    OPTION_MAP_OR_NONE,
    BIND_INSTEAD_OF_MAP,
    OR_FUN_CALL,
    EXPECT_FUN_CALL,
    CHARS_NEXT_CMP,
    CHARS_LAST_CMP,
    CLONE_ON_COPY,
    CLONE_ON_REF_PTR,
    CLONE_DOUBLE_REF,
    INEFFICIENT_TO_STRING,
    NEW_RET_NO_SELF,
    SINGLE_CHAR_PATTERN,
    SINGLE_CHAR_ADD_STR,
    SEARCH_IS_SOME,
    FILTER_NEXT,
    SKIP_WHILE_NEXT,
    FILTER_MAP,
    FILTER_MAP_IDENTITY,
    MANUAL_FILTER_MAP,
    MANUAL_FIND_MAP,
    FILTER_MAP_NEXT,
    FLAT_MAP_IDENTITY,
    MAP_FLATTEN,
    ITERATOR_STEP_BY_ZERO,
    ITER_NEXT_SLICE,
    ITER_NTH,
    ITER_NTH_ZERO,
    BYTES_NTH,
    ITER_SKIP_NEXT,
    GET_UNWRAP,
    STRING_EXTEND_CHARS,
    ITER_CLONED_COLLECT,
    USELESS_ASREF,
    UNNECESSARY_FOLD,
    UNNECESSARY_FILTER_MAP,
    INTO_ITER_ON_REF,
    SUSPICIOUS_MAP,
    UNINIT_ASSUMED_INIT,
    MANUAL_SATURATING_ARITHMETIC,
    ZST_OFFSET,
    FILETYPE_IS_FILE,
    OPTION_AS_REF_DEREF,
    UNNECESSARY_LAZY_EVALUATIONS,
    MAP_COLLECT_RESULT_UNIT,
    FROM_ITER_INSTEAD_OF_COLLECT,
    INSPECT_FOR_EACH,
]);

impl<'tcx> LateLintPass<'tcx> for Methods {
    #[allow(clippy::too_many_lines)]
    fn check_expr(&mut self, cx: &LateContext<'tcx>, expr: &'tcx hir::Expr<'_>) {
        if in_macro(expr.span) {
            return;
        }

        let (method_names, arg_lists, method_spans) = method_calls(expr, 2);
        let method_names: Vec<SymbolStr> = method_names.iter().map(|s| s.as_str()).collect();
        let method_names: Vec<&str> = method_names.iter().map(|s| &**s).collect();

        match method_names.as_slice() {
            ["unwrap", "get"] => lint_get_unwrap(cx, expr, arg_lists[1], false),
            ["unwrap", "get_mut"] => lint_get_unwrap(cx, expr, arg_lists[1], true),
            ["unwrap", ..] => lint_unwrap(cx, expr, arg_lists[0]),
            ["expect", "ok"] => lint_ok_expect(cx, expr, arg_lists[1]),
            ["expect", ..] => lint_expect(cx, expr, arg_lists[0]),
            ["unwrap_or", "map"] => option_map_unwrap_or::lint(cx, expr, arg_lists[1], arg_lists[0], method_spans[1]),
            ["unwrap_or_else", "map"] => {
                if !lint_map_unwrap_or_else(cx, expr, arg_lists[1], arg_lists[0], self.msrv.as_ref()) {
                    unnecessary_lazy_eval::lint(cx, expr, arg_lists[0], "unwrap_or");
                }
            },
            ["map_or", ..] => lint_map_or_none(cx, expr, arg_lists[0]),
            ["and_then", ..] => {
                let biom_option_linted = bind_instead_of_map::OptionAndThenSome::lint(cx, expr, arg_lists[0]);
                let biom_result_linted = bind_instead_of_map::ResultAndThenOk::lint(cx, expr, arg_lists[0]);
                if !biom_option_linted && !biom_result_linted {
                    unnecessary_lazy_eval::lint(cx, expr, arg_lists[0], "and");
                }
            },
            ["or_else", ..] => {
                if !bind_instead_of_map::ResultOrElseErrInfo::lint(cx, expr, arg_lists[0]) {
                    unnecessary_lazy_eval::lint(cx, expr, arg_lists[0], "or");
                }
            },
            ["next", "filter"] => lint_filter_next(cx, expr, arg_lists[1]),
            ["next", "skip_while"] => lint_skip_while_next(cx, expr, arg_lists[1]),
            ["next", "iter"] => lint_iter_next(cx, expr, arg_lists[1]),
            ["map", "filter"] => lint_filter_map(cx, expr, false),
            ["map", "filter_map"] => lint_filter_map_map(cx, expr, arg_lists[1], arg_lists[0]),
            ["next", "filter_map"] => lint_filter_map_next(cx, expr, arg_lists[1], self.msrv.as_ref()),
            ["map", "find"] => lint_filter_map(cx, expr, true),
            ["flat_map", "filter"] => lint_filter_flat_map(cx, expr, arg_lists[1], arg_lists[0]),
            ["flat_map", "filter_map"] => lint_filter_map_flat_map(cx, expr, arg_lists[1], arg_lists[0]),
            ["flat_map", ..] => lint_flat_map_identity(cx, expr, arg_lists[0], method_spans[0]),
            ["flatten", "map"] => lint_map_flatten(cx, expr, arg_lists[1]),
            ["is_some", "find"] => lint_search_is_some(cx, expr, "find", arg_lists[1], arg_lists[0], method_spans[1]),
            ["is_some", "position"] => {
                lint_search_is_some(cx, expr, "position", arg_lists[1], arg_lists[0], method_spans[1])
            },
            ["is_some", "rposition"] => {
                lint_search_is_some(cx, expr, "rposition", arg_lists[1], arg_lists[0], method_spans[1])
            },
            ["extend", ..] => lint_extend(cx, expr, arg_lists[0]),
            ["nth", "iter"] => lint_iter_nth(cx, expr, &arg_lists, false),
            ["nth", "iter_mut"] => lint_iter_nth(cx, expr, &arg_lists, true),
            ["nth", "bytes"] => bytes_nth::lints(cx, expr, &arg_lists[1]),
            ["nth", ..] => lint_iter_nth_zero(cx, expr, arg_lists[0]),
            ["step_by", ..] => lint_step_by(cx, expr, arg_lists[0]),
            ["next", "skip"] => lint_iter_skip_next(cx, expr, arg_lists[1]),
            ["collect", "cloned"] => lint_iter_cloned_collect(cx, expr, arg_lists[1]),
            ["as_ref"] => lint_asref(cx, expr, "as_ref", arg_lists[0]),
            ["as_mut"] => lint_asref(cx, expr, "as_mut", arg_lists[0]),
            ["fold", ..] => lint_unnecessary_fold(cx, expr, arg_lists[0], method_spans[0]),
            ["filter_map", ..] => {
                unnecessary_filter_map::lint(cx, expr, arg_lists[0]);
                filter_map_identity::check(cx, expr, arg_lists[0], method_spans[0]);
            },
            ["count", "map"] => lint_suspicious_map(cx, expr),
            ["assume_init"] => lint_maybe_uninit(cx, &arg_lists[0][0], expr),
            ["unwrap_or", arith @ ("checked_add" | "checked_sub" | "checked_mul")] => {
                manual_saturating_arithmetic::lint(cx, expr, &arg_lists, &arith["checked_".len()..])
            },
            ["add" | "offset" | "sub" | "wrapping_offset" | "wrapping_add" | "wrapping_sub"] => {
                check_pointer_offset(cx, expr, arg_lists[0])
            },
            ["is_file", ..] => lint_filetype_is_file(cx, expr, arg_lists[0]),
            ["map", "as_ref"] => {
                lint_option_as_ref_deref(cx, expr, arg_lists[1], arg_lists[0], false, self.msrv.as_ref())
            },
            ["map", "as_mut"] => {
                lint_option_as_ref_deref(cx, expr, arg_lists[1], arg_lists[0], true, self.msrv.as_ref())
            },
            ["unwrap_or_else", ..] => unnecessary_lazy_eval::lint(cx, expr, arg_lists[0], "unwrap_or"),
            ["get_or_insert_with", ..] => unnecessary_lazy_eval::lint(cx, expr, arg_lists[0], "get_or_insert"),
            ["ok_or_else", ..] => unnecessary_lazy_eval::lint(cx, expr, arg_lists[0], "ok_or"),
            ["collect", "map"] => lint_map_collect(cx, expr, arg_lists[1], arg_lists[0]),
            ["for_each", "inspect"] => inspect_for_each::lint(cx, expr, method_spans[1]),
            _ => {},
        }

        match expr.kind {
            hir::ExprKind::Call(ref func, ref args) => {
                if let hir::ExprKind::Path(path) = &func.kind {
                    if match_qpath(path, &["from_iter"]) {
                        lint_from_iter(cx, expr, args);
                    }
                }
            },
            hir::ExprKind::MethodCall(ref method_call, ref method_span, ref args, _) => {
                lint_or_fun_call(cx, expr, *method_span, &method_call.ident.as_str(), args);
                lint_expect_fun_call(cx, expr, *method_span, &method_call.ident.as_str(), args);

                let self_ty = cx.typeck_results().expr_ty_adjusted(&args[0]);
                if args.len() == 1 && method_call.ident.name == sym::clone {
                    lint_clone_on_copy(cx, expr, &args[0], self_ty);
                    lint_clone_on_ref_ptr(cx, expr, &args[0]);
                }
                if args.len() == 1 && method_call.ident.name == sym!(to_string) {
                    inefficient_to_string::lint(cx, expr, &args[0], self_ty);
                }

                if let Some(fn_def_id) = cx.typeck_results().type_dependent_def_id(expr.hir_id) {
                    if match_def_path(cx, fn_def_id, &paths::PUSH_STR) {
                        lint_single_char_push_string(cx, expr, args);
                    } else if match_def_path(cx, fn_def_id, &paths::INSERT_STR) {
                        lint_single_char_insert_string(cx, expr, args);
                    }
                }

                match self_ty.kind() {
                    ty::Ref(_, ty, _) if *ty.kind() == ty::Str => {
                        for &(method, pos) in &PATTERN_METHODS {
                            if method_call.ident.name.as_str() == method && args.len() > pos {
                                lint_single_char_pattern(cx, expr, &args[pos]);
                            }
                        }
                    },
                    ty::Ref(..) if method_call.ident.name == sym::into_iter => {
                        lint_into_iter(cx, expr, self_ty, *method_span);
                    },
                    _ => (),
                }
            },
            hir::ExprKind::Binary(op, ref lhs, ref rhs)
                if op.node == hir::BinOpKind::Eq || op.node == hir::BinOpKind::Ne =>
            {
                let mut info = BinaryExprInfo {
                    expr,
                    chain: lhs,
                    other: rhs,
                    eq: op.node == hir::BinOpKind::Eq,
                };
                lint_binary_expr_with_method_call(cx, &mut info);
            }
            _ => (),
        }
    }

    #[allow(clippy::too_many_lines)]
    fn check_impl_item(&mut self, cx: &LateContext<'tcx>, impl_item: &'tcx hir::ImplItem<'_>) {
        if in_external_macro(cx.sess(), impl_item.span) {
            return;
        }
        let name = impl_item.ident.name.as_str();
        let parent = cx.tcx.hir().get_parent_item(impl_item.hir_id);
        let item = cx.tcx.hir().expect_item(parent);
        let def_id = cx.tcx.hir().local_def_id(item.hir_id);
        let self_ty = cx.tcx.type_of(def_id);

        // if this impl block implements a trait, lint in trait definition instead
        if let hir::ItemKind::Impl(hir::Impl { of_trait: Some(_), .. }) = item.kind {
            return;
        }

        if_chain! {
            if let hir::ImplItemKind::Fn(ref sig, id) = impl_item.kind;
            if let Some(first_arg) = iter_input_pats(&sig.decl, cx.tcx.hir().body(id)).next();

            let method_def_id = cx.tcx.hir().local_def_id(impl_item.hir_id);
            let method_sig = cx.tcx.fn_sig(method_def_id);
            let method_sig = cx.tcx.erase_late_bound_regions(method_sig);

            let first_arg_ty = &method_sig.inputs().iter().next();

            // check conventions w.r.t. conversion method names and predicates
            if let Some(first_arg_ty) = first_arg_ty;

            then {
                if cx.access_levels.is_exported(impl_item.hir_id) {
                    // check missing trait implementations
                    for method_config in &TRAIT_METHODS {
                        if name == method_config.method_name &&
                            sig.decl.inputs.len() == method_config.param_count &&
                            method_config.output_type.matches(cx, &sig.decl.output) &&
                            method_config.self_kind.matches(cx, self_ty, first_arg_ty) &&
                            fn_header_equals(method_config.fn_header, sig.header) &&
                            method_config.lifetime_param_cond(&impl_item)
                        {
                            span_lint_and_help(
                                cx,
                                SHOULD_IMPLEMENT_TRAIT,
                                impl_item.span,
                                &format!(
                                    "method `{}` can be confused for the standard trait method `{}::{}`",
                                    method_config.method_name,
                                    method_config.trait_name,
                                    method_config.method_name
                                ),
                                None,
                                &format!(
                                    "consider implementing the trait `{}` or choosing a less ambiguous method name",
                                    method_config.trait_name
                                )
                            );
                        }
                    }
                }

                lint_wrong_self_convention(
                    cx,
                    &name,
                    item.vis.node.is_pub(),
                    self_ty,
                    first_arg_ty,
                    first_arg.pat.span
                );
            }
        }

        if let hir::ImplItemKind::Fn(_, _) = impl_item.kind {
            let ret_ty = return_ty(cx, impl_item.hir_id);

            // walk the return type and check for Self (this does not check associated types)
            if contains_ty(ret_ty, self_ty) {
                return;
            }

            // if return type is impl trait, check the associated types
            if let ty::Opaque(def_id, _) = *ret_ty.kind() {
                // one of the associated types must be Self
                for &(predicate, _span) in cx.tcx.explicit_item_bounds(def_id) {
                    if let ty::PredicateKind::Projection(projection_predicate) = predicate.kind().skip_binder() {
                        // walk the associated type and check for Self
                        if contains_ty(projection_predicate.ty, self_ty) {
                            return;
                        }
                    }
                }
            }

            if name == "new" && !TyS::same_type(ret_ty, self_ty) {
                span_lint(
                    cx,
                    NEW_RET_NO_SELF,
                    impl_item.span,
                    "methods called `new` usually return `Self`",
                );
            }
        }
    }

    fn check_trait_item(&mut self, cx: &LateContext<'tcx>, item: &'tcx TraitItem<'_>) {
        if in_external_macro(cx.tcx.sess, item.span) {
            return;
        }

        if_chain! {
            if let TraitItemKind::Fn(ref sig, _) = item.kind;
            if let Some(first_arg_ty) = sig.decl.inputs.iter().next();
            let first_arg_span = first_arg_ty.span;
            let first_arg_ty = hir_ty_to_ty(cx.tcx, first_arg_ty);
            let self_ty = TraitRef::identity(cx.tcx, item.hir_id.owner.to_def_id()).self_ty();

            then {
                lint_wrong_self_convention(cx, &item.ident.name.as_str(), false, self_ty, first_arg_ty, first_arg_span);
            }
        }

        if_chain! {
            if item.ident.name == sym::new;
            if let TraitItemKind::Fn(_, _) = item.kind;
            let ret_ty = return_ty(cx, item.hir_id);
            let self_ty = TraitRef::identity(cx.tcx, item.hir_id.owner.to_def_id()).self_ty();
            if !contains_ty(ret_ty, self_ty);

            then {
                span_lint(
                    cx,
                    NEW_RET_NO_SELF,
                    item.span,
                    "methods called `new` usually return `Self`",
                );
            }
        }
    }

    extract_msrv_attr!(LateContext);
}

fn lint_wrong_self_convention<'tcx>(
    cx: &LateContext<'tcx>,
    item_name: &str,
    is_pub: bool,
    self_ty: &'tcx TyS<'tcx>,
    first_arg_ty: &'tcx TyS<'tcx>,
    first_arg_span: Span,
) {
    let lint = if is_pub {
        WRONG_PUB_SELF_CONVENTION
    } else {
        WRONG_SELF_CONVENTION
    };
    if let Some((ref conv, self_kinds)) = &CONVENTIONS.iter().find(|(ref conv, _)| conv.check(item_name)) {
        if !self_kinds.iter().any(|k| k.matches(cx, self_ty, first_arg_ty)) {
            span_lint(
                cx,
                lint,
                first_arg_span,
                &format!(
                    "methods called `{}` usually take {}; consider choosing a less ambiguous name",
                    conv,
                    &self_kinds
                        .iter()
                        .map(|k| k.description())
                        .collect::<Vec<_>>()
                        .join(" or ")
                ),
            );
        }
    }
}

/// Checks for the `OR_FUN_CALL` lint.
#[allow(clippy::too_many_lines)]
fn lint_or_fun_call<'tcx>(
    cx: &LateContext<'tcx>,
    expr: &hir::Expr<'_>,
    method_span: Span,
    name: &str,
    args: &'tcx [hir::Expr<'_>],
) {
    /// Checks for `unwrap_or(T::new())` or `unwrap_or(T::default())`.
    fn check_unwrap_or_default(
        cx: &LateContext<'_>,
        name: &str,
        fun: &hir::Expr<'_>,
        self_expr: &hir::Expr<'_>,
        arg: &hir::Expr<'_>,
        or_has_args: bool,
        span: Span,
    ) -> bool {
        if_chain! {
            if !or_has_args;
            if name == "unwrap_or";
            if let hir::ExprKind::Path(ref qpath) = fun.kind;
            let path = &*last_path_segment(qpath).ident.as_str();
            if ["default", "new"].contains(&path);
            let arg_ty = cx.typeck_results().expr_ty(arg);
            if let Some(default_trait_id) = get_trait_def_id(cx, &paths::DEFAULT_TRAIT);
            if implements_trait(cx, arg_ty, default_trait_id, &[]);

            then {
                let mut applicability = Applicability::MachineApplicable;
                span_lint_and_sugg(
                    cx,
                    OR_FUN_CALL,
                    span,
                    &format!("use of `{}` followed by a call to `{}`", name, path),
                    "try this",
                    format!(
                        "{}.unwrap_or_default()",
                        snippet_with_applicability(cx, self_expr.span, "..", &mut applicability)
                    ),
                    applicability,
                );

                true
            } else {
                false
            }
        }
    }

    /// Checks for `*or(foo())`.
    #[allow(clippy::too_many_arguments)]
    fn check_general_case<'tcx>(
        cx: &LateContext<'tcx>,
        name: &str,
        method_span: Span,
        self_expr: &hir::Expr<'_>,
        arg: &'tcx hir::Expr<'_>,
        span: Span,
        // None if lambda is required
        fun_span: Option<Span>,
    ) {
        // (path, fn_has_argument, methods, suffix)
        static KNOW_TYPES: [(&[&str], bool, &[&str], &str); 4] = [
            (&paths::BTREEMAP_ENTRY, false, &["or_insert"], "with"),
            (&paths::HASHMAP_ENTRY, false, &["or_insert"], "with"),
            (&paths::OPTION, false, &["map_or", "ok_or", "or", "unwrap_or"], "else"),
            (&paths::RESULT, true, &["or", "unwrap_or"], "else"),
        ];

        if let hir::ExprKind::MethodCall(ref path, _, ref args, _) = &arg.kind {
            if path.ident.as_str() == "len" {
                let ty = cx.typeck_results().expr_ty(&args[0]).peel_refs();

                match ty.kind() {
                    ty::Slice(_) | ty::Array(_, _) => return,
                    _ => (),
                }

                if is_type_diagnostic_item(cx, ty, sym::vec_type) {
                    return;
                }
            }
        }

        if_chain! {
            if KNOW_TYPES.iter().any(|k| k.2.contains(&name));

            if is_lazyness_candidate(cx, arg);
            if !contains_return(&arg);

            let self_ty = cx.typeck_results().expr_ty(self_expr);

            if let Some(&(_, fn_has_arguments, poss, suffix)) =
                KNOW_TYPES.iter().find(|&&i| match_type(cx, self_ty, i.0));

            if poss.contains(&name);

            then {
                let sugg: Cow<'_, str> = {
                    let (snippet_span, use_lambda) = match (fn_has_arguments, fun_span) {
                        (false, Some(fun_span)) => (fun_span, false),
                        _ => (arg.span, true),
                    };
                    let snippet = snippet_with_macro_callsite(cx, snippet_span, "..");
                    if use_lambda {
                        let l_arg = if fn_has_arguments { "_" } else { "" };
                        format!("|{}| {}", l_arg, snippet).into()
                    } else {
                        snippet
                    }
                };
                let span_replace_word = method_span.with_hi(span.hi());
                span_lint_and_sugg(
                    cx,
                    OR_FUN_CALL,
                    span_replace_word,
                    &format!("use of `{}` followed by a function call", name),
                    "try this",
                    format!("{}_{}({})", name, suffix, sugg),
                    Applicability::HasPlaceholders,
                );
            }
        }
    }

    if args.len() == 2 {
        match args[1].kind {
            hir::ExprKind::Call(ref fun, ref or_args) => {
                let or_has_args = !or_args.is_empty();
                if !check_unwrap_or_default(cx, name, fun, &args[0], &args[1], or_has_args, expr.span) {
                    let fun_span = if or_has_args { None } else { Some(fun.span) };
                    check_general_case(cx, name, method_span, &args[0], &args[1], expr.span, fun_span);
                }
            },
            hir::ExprKind::Index(..) | hir::ExprKind::MethodCall(..) => {
                check_general_case(cx, name, method_span, &args[0], &args[1], expr.span, None);
            },
            _ => {},
        }
    }
}

/// Checks for the `EXPECT_FUN_CALL` lint.
#[allow(clippy::too_many_lines)]
fn lint_expect_fun_call(
    cx: &LateContext<'_>,
    expr: &hir::Expr<'_>,
    method_span: Span,
    name: &str,
    args: &[hir::Expr<'_>],
) {
    // Strip `&`, `as_ref()` and `as_str()` off `arg` until we're left with either a `String` or
    // `&str`
    fn get_arg_root<'a>(cx: &LateContext<'_>, arg: &'a hir::Expr<'a>) -> &'a hir::Expr<'a> {
        let mut arg_root = arg;
        loop {
            arg_root = match &arg_root.kind {
                hir::ExprKind::AddrOf(hir::BorrowKind::Ref, _, expr) => expr,
                hir::ExprKind::MethodCall(method_name, _, call_args, _) => {
                    if call_args.len() == 1
                        && (method_name.ident.name == sym::as_str || method_name.ident.name == sym!(as_ref))
                        && {
                            let arg_type = cx.typeck_results().expr_ty(&call_args[0]);
                            let base_type = arg_type.peel_refs();
                            *base_type.kind() == ty::Str || is_type_diagnostic_item(cx, base_type, sym::string_type)
                        }
                    {
                        &call_args[0]
                    } else {
                        break;
                    }
                },
                _ => break,
            };
        }
        arg_root
    }

    // Only `&'static str` or `String` can be used directly in the `panic!`. Other types should be
    // converted to string.
    fn requires_to_string(cx: &LateContext<'_>, arg: &hir::Expr<'_>) -> bool {
        let arg_ty = cx.typeck_results().expr_ty(arg);
        if is_type_diagnostic_item(cx, arg_ty, sym::string_type) {
            return false;
        }
        if let ty::Ref(_, ty, ..) = arg_ty.kind() {
            if *ty.kind() == ty::Str && can_be_static_str(cx, arg) {
                return false;
            }
        };
        true
    }

    // Check if an expression could have type `&'static str`, knowing that it
    // has type `&str` for some lifetime.
    fn can_be_static_str(cx: &LateContext<'_>, arg: &hir::Expr<'_>) -> bool {
        match arg.kind {
            hir::ExprKind::Lit(_) => true,
            hir::ExprKind::Call(fun, _) => {
                if let hir::ExprKind::Path(ref p) = fun.kind {
                    match cx.qpath_res(p, fun.hir_id) {
                        hir::def::Res::Def(hir::def::DefKind::Fn | hir::def::DefKind::AssocFn, def_id) => matches!(
                            cx.tcx.fn_sig(def_id).output().skip_binder().kind(),
                            ty::Ref(ty::ReStatic, ..)
                        ),
                        _ => false,
                    }
                } else {
                    false
                }
            },
            hir::ExprKind::MethodCall(..) => {
                cx.typeck_results()
                    .type_dependent_def_id(arg.hir_id)
                    .map_or(false, |method_id| {
                        matches!(
                            cx.tcx.fn_sig(method_id).output().skip_binder().kind(),
                            ty::Ref(ty::ReStatic, ..)
                        )
                    })
            },
            hir::ExprKind::Path(ref p) => matches!(
                cx.qpath_res(p, arg.hir_id),
                hir::def::Res::Def(hir::def::DefKind::Const | hir::def::DefKind::Static, _)
            ),
            _ => false,
        }
    }

    fn generate_format_arg_snippet(
        cx: &LateContext<'_>,
        a: &hir::Expr<'_>,
        applicability: &mut Applicability,
    ) -> Vec<String> {
        if_chain! {
            if let hir::ExprKind::AddrOf(hir::BorrowKind::Ref, _, ref format_arg) = a.kind;
            if let hir::ExprKind::Match(ref format_arg_expr, _, _) = format_arg.kind;
            if let hir::ExprKind::Tup(ref format_arg_expr_tup) = format_arg_expr.kind;

            then {
                format_arg_expr_tup
                    .iter()
                    .map(|a| snippet_with_applicability(cx, a.span, "..", applicability).into_owned())
                    .collect()
            } else {
                unreachable!()
            }
        }
    }

    fn is_call(node: &hir::ExprKind<'_>) -> bool {
        match node {
            hir::ExprKind::AddrOf(hir::BorrowKind::Ref, _, expr) => {
                is_call(&expr.kind)
            },
            hir::ExprKind::Call(..)
            | hir::ExprKind::MethodCall(..)
            // These variants are debatable or require further examination
            | hir::ExprKind::If(..)
            | hir::ExprKind::Match(..)
            | hir::ExprKind::Block{ .. } => true,
            _ => false,
        }
    }

    if args.len() != 2 || name != "expect" || !is_call(&args[1].kind) {
        return;
    }

    let receiver_type = cx.typeck_results().expr_ty_adjusted(&args[0]);
    let closure_args = if is_type_diagnostic_item(cx, receiver_type, sym::option_type) {
        "||"
    } else if is_type_diagnostic_item(cx, receiver_type, sym::result_type) {
        "|_|"
    } else {
        return;
    };

    let arg_root = get_arg_root(cx, &args[1]);

    let span_replace_word = method_span.with_hi(expr.span.hi());

    let mut applicability = Applicability::MachineApplicable;

    //Special handling for `format!` as arg_root
    if_chain! {
        if let hir::ExprKind::Block(block, None) = &arg_root.kind;
        if block.stmts.len() == 1;
        if let hir::StmtKind::Local(local) = &block.stmts[0].kind;
        if let Some(arg_root) = &local.init;
        if let hir::ExprKind::Call(ref inner_fun, ref inner_args) = arg_root.kind;
        if is_expn_of(inner_fun.span, "format").is_some() && inner_args.len() == 1;
        if let hir::ExprKind::Call(_, format_args) = &inner_args[0].kind;
        then {
            let fmt_spec = &format_args[0];
            let fmt_args = &format_args[1];

            let mut args = vec![snippet(cx, fmt_spec.span, "..").into_owned()];

            args.extend(generate_format_arg_snippet(cx, fmt_args, &mut applicability));

            let sugg = args.join(", ");

            span_lint_and_sugg(
                cx,
                EXPECT_FUN_CALL,
                span_replace_word,
                &format!("use of `{}` followed by a function call", name),
                "try this",
                format!("unwrap_or_else({} panic!({}))", closure_args, sugg),
                applicability,
            );

            return;
        }
    }

    let mut arg_root_snippet: Cow<'_, _> = snippet_with_applicability(cx, arg_root.span, "..", &mut applicability);
    if requires_to_string(cx, arg_root) {
        arg_root_snippet.to_mut().push_str(".to_string()");
    }

    span_lint_and_sugg(
        cx,
        EXPECT_FUN_CALL,
        span_replace_word,
        &format!("use of `{}` followed by a function call", name),
        "try this",
        format!("unwrap_or_else({} {{ panic!(\"{{}}\", {}) }})", closure_args, arg_root_snippet),
        applicability,
    );
}

/// Checks for the `CLONE_ON_COPY` lint.
fn lint_clone_on_copy(cx: &LateContext<'_>, expr: &hir::Expr<'_>, arg: &hir::Expr<'_>, arg_ty: Ty<'_>) {
    let ty = cx.typeck_results().expr_ty(expr);
    if let ty::Ref(_, inner, _) = arg_ty.kind() {
        if let ty::Ref(_, innermost, _) = inner.kind() {
            span_lint_and_then(
                cx,
                CLONE_DOUBLE_REF,
                expr.span,
                &format!(
                    "using `clone` on a double-reference; \
                    this will copy the reference of type `{}` instead of cloning the inner type",
                    ty
                ),
                |diag| {
                    if let Some(snip) = sugg::Sugg::hir_opt(cx, arg) {
                        let mut ty = innermost;
                        let mut n = 0;
                        while let ty::Ref(_, inner, _) = ty.kind() {
                            ty = inner;
                            n += 1;
                        }
                        let refs: String = iter::repeat('&').take(n + 1).collect();
                        let derefs: String = iter::repeat('*').take(n).collect();
                        let explicit = format!("<{}{}>::clone({})", refs, ty, snip);
                        diag.span_suggestion(
                            expr.span,
                            "try dereferencing it",
                            format!("{}({}{}).clone()", refs, derefs, snip.deref()),
                            Applicability::MaybeIncorrect,
                        );
                        diag.span_suggestion(
                            expr.span,
                            "or try being explicit if you are sure, that you want to clone a reference",
                            explicit,
                            Applicability::MaybeIncorrect,
                        );
                    }
                },
            );
            return; // don't report clone_on_copy
        }
    }

    if is_copy(cx, ty) {
        let snip;
        if let Some(snippet) = sugg::Sugg::hir_opt(cx, arg) {
            let parent = cx.tcx.hir().get_parent_node(expr.hir_id);
            match &cx.tcx.hir().get(parent) {
                hir::Node::Expr(parent) => match parent.kind {
                    // &*x is a nop, &x.clone() is not
                    hir::ExprKind::AddrOf(..) => return,
                    // (*x).func() is useless, x.clone().func() can work in case func borrows mutably
                    hir::ExprKind::MethodCall(_, _, parent_args, _) if expr.hir_id == parent_args[0].hir_id => {
                        return;
                    },

                    _ => {},
                },
                hir::Node::Stmt(stmt) => {
                    if let hir::StmtKind::Local(ref loc) = stmt.kind {
                        if let hir::PatKind::Ref(..) = loc.pat.kind {
                            // let ref y = *x borrows x, let ref y = x.clone() does not
                            return;
                        }
                    }
                },
                _ => {},
            }

            // x.clone() might have dereferenced x, possibly through Deref impls
            if cx.typeck_results().expr_ty(arg) == ty {
                snip = Some(("try removing the `clone` call", format!("{}", snippet)));
            } else {
                let deref_count = cx
                    .typeck_results()
                    .expr_adjustments(arg)
                    .iter()
                    .filter(|adj| matches!(adj.kind, ty::adjustment::Adjust::Deref(_)))
                    .count();
                let derefs: String = iter::repeat('*').take(deref_count).collect();
                snip = Some(("try dereferencing it", format!("{}{}", derefs, snippet)));
            }
        } else {
            snip = None;
        }
        span_lint_and_then(
            cx,
            CLONE_ON_COPY,
            expr.span,
            &format!("using `clone` on type `{}` which implements the `Copy` trait", ty),
            |diag| {
                if let Some((text, snip)) = snip {
                    diag.span_suggestion(expr.span, text, snip, Applicability::MachineApplicable);
                }
            },
        );
    }
}

fn lint_clone_on_ref_ptr(cx: &LateContext<'_>, expr: &hir::Expr<'_>, arg: &hir::Expr<'_>) {
    let obj_ty = cx.typeck_results().expr_ty(arg).peel_refs();

    if let ty::Adt(_, subst) = obj_ty.kind() {
        let caller_type = if is_type_diagnostic_item(cx, obj_ty, sym::Rc) {
            "Rc"
        } else if is_type_diagnostic_item(cx, obj_ty, sym::Arc) {
            "Arc"
        } else if match_type(cx, obj_ty, &paths::WEAK_RC) || match_type(cx, obj_ty, &paths::WEAK_ARC) {
            "Weak"
        } else {
            return;
        };

        let snippet = snippet_with_macro_callsite(cx, arg.span, "..");

        span_lint_and_sugg(
            cx,
            CLONE_ON_REF_PTR,
            expr.span,
            "using `.clone()` on a ref-counted pointer",
            "try this",
            format!("{}::<{}>::clone(&{})", caller_type, subst.type_at(0), snippet),
            Applicability::Unspecified, // Sometimes unnecessary ::<_> after Rc/Arc/Weak
        );
    }
}

fn lint_string_extend(cx: &LateContext<'_>, expr: &hir::Expr<'_>, args: &[hir::Expr<'_>]) {
    let arg = &args[1];
    if let Some(arglists) = method_chain_args(arg, &["chars"]) {
        let target = &arglists[0][0];
        let self_ty = cx.typeck_results().expr_ty(target).peel_refs();
        let ref_str = if *self_ty.kind() == ty::Str {
            ""
        } else if is_type_diagnostic_item(cx, self_ty, sym::string_type) {
            "&"
        } else {
            return;
        };

        let mut applicability = Applicability::MachineApplicable;
        span_lint_and_sugg(
            cx,
            STRING_EXTEND_CHARS,
            expr.span,
            "calling `.extend(_.chars())`",
            "try this",
            format!(
                "{}.push_str({}{})",
                snippet_with_applicability(cx, args[0].span, "..", &mut applicability),
                ref_str,
                snippet_with_applicability(cx, target.span, "..", &mut applicability)
            ),
            applicability,
        );
    }
}

fn lint_extend(cx: &LateContext<'_>, expr: &hir::Expr<'_>, args: &[hir::Expr<'_>]) {
    let obj_ty = cx.typeck_results().expr_ty(&args[0]).peel_refs();
    if is_type_diagnostic_item(cx, obj_ty, sym::string_type) {
        lint_string_extend(cx, expr, args);
    }
}

fn lint_iter_cloned_collect<'tcx>(cx: &LateContext<'tcx>, expr: &hir::Expr<'_>, iter_args: &'tcx [hir::Expr<'_>]) {
    if_chain! {
        if is_type_diagnostic_item(cx, cx.typeck_results().expr_ty(expr), sym::vec_type);
        if let Some(slice) = derefs_to_slice(cx, &iter_args[0], cx.typeck_results().expr_ty(&iter_args[0]));
        if let Some(to_replace) = expr.span.trim_start(slice.span.source_callsite());

        then {
            span_lint_and_sugg(
                cx,
                ITER_CLONED_COLLECT,
                to_replace,
                "called `iter().cloned().collect()` on a slice to create a `Vec`. Calling `to_vec()` is both faster and \
                more readable",
                "try",
                ".to_vec()".to_string(),
                Applicability::MachineApplicable,
            );
        }
    }
}

fn lint_unnecessary_fold(cx: &LateContext<'_>, expr: &hir::Expr<'_>, fold_args: &[hir::Expr<'_>], fold_span: Span) {
    fn check_fold_with_op(
        cx: &LateContext<'_>,
        expr: &hir::Expr<'_>,
        fold_args: &[hir::Expr<'_>],
        fold_span: Span,
        op: hir::BinOpKind,
        replacement_method_name: &str,
        replacement_has_args: bool,
    ) {
        if_chain! {
            // Extract the body of the closure passed to fold
            if let hir::ExprKind::Closure(_, _, body_id, _, _) = fold_args[2].kind;
            let closure_body = cx.tcx.hir().body(body_id);
            let closure_expr = remove_blocks(&closure_body.value);

            // Check if the closure body is of the form `acc <op> some_expr(x)`
            if let hir::ExprKind::Binary(ref bin_op, ref left_expr, ref right_expr) = closure_expr.kind;
            if bin_op.node == op;

            // Extract the names of the two arguments to the closure
            if let [param_a, param_b] = closure_body.params;
            if let PatKind::Binding(_, first_arg_id, ..) = strip_pat_refs(&param_a.pat).kind;
            if let PatKind::Binding(_, second_arg_id, second_arg_ident, _) = strip_pat_refs(&param_b.pat).kind;

            if path_to_local_id(left_expr, first_arg_id);
            if replacement_has_args || path_to_local_id(right_expr, second_arg_id);

            then {
                let mut applicability = Applicability::MachineApplicable;
                let sugg = if replacement_has_args {
                    format!(
                        "{replacement}(|{s}| {r})",
                        replacement = replacement_method_name,
                        s = second_arg_ident,
                        r = snippet_with_applicability(cx, right_expr.span, "EXPR", &mut applicability),
                    )
                } else {
                    format!(
                        "{replacement}()",
                        replacement = replacement_method_name,
                    )
                };

                span_lint_and_sugg(
                    cx,
                    UNNECESSARY_FOLD,
                    fold_span.with_hi(expr.span.hi()),
                    // TODO #2371 don't suggest e.g., .any(|x| f(x)) if we can suggest .any(f)
                    "this `.fold` can be written more succinctly using another method",
                    "try",
                    sugg,
                    applicability,
                );
            }
        }
    }

    // Check that this is a call to Iterator::fold rather than just some function called fold
    if !match_trait_method(cx, expr, &paths::ITERATOR) {
        return;
    }

    assert!(
        fold_args.len() == 3,
        "Expected fold_args to have three entries - the receiver, the initial value and the closure"
    );

    // Check if the first argument to .fold is a suitable literal
    if let hir::ExprKind::Lit(ref lit) = fold_args[1].kind {
        match lit.node {
            ast::LitKind::Bool(false) => {
                check_fold_with_op(cx, expr, fold_args, fold_span, hir::BinOpKind::Or, "any", true)
            },
            ast::LitKind::Bool(true) => {
                check_fold_with_op(cx, expr, fold_args, fold_span, hir::BinOpKind::And, "all", true)
            },
            ast::LitKind::Int(0, _) => {
                check_fold_with_op(cx, expr, fold_args, fold_span, hir::BinOpKind::Add, "sum", false)
            },
            ast::LitKind::Int(1, _) => {
                check_fold_with_op(cx, expr, fold_args, fold_span, hir::BinOpKind::Mul, "product", false)
            },
            _ => (),
        }
    }
}

fn lint_step_by<'tcx>(cx: &LateContext<'tcx>, expr: &hir::Expr<'_>, args: &'tcx [hir::Expr<'_>]) {
    if match_trait_method(cx, expr, &paths::ITERATOR) {
        if let Some((Constant::Int(0), _)) = constant(cx, cx.typeck_results(), &args[1]) {
            span_lint(
                cx,
                ITERATOR_STEP_BY_ZERO,
                expr.span,
                "Iterator::step_by(0) will panic at runtime",
            );
        }
    }
}

fn lint_iter_next<'tcx>(cx: &LateContext<'tcx>, expr: &'tcx hir::Expr<'_>, iter_args: &'tcx [hir::Expr<'_>]) {
    let caller_expr = &iter_args[0];

    // Skip lint if the `iter().next()` expression is a for loop argument,
    // since it is already covered by `&loops::ITER_NEXT_LOOP`
    let mut parent_expr_opt = get_parent_expr(cx, expr);
    while let Some(parent_expr) = parent_expr_opt {
        if higher::for_loop(parent_expr).is_some() {
            return;
        }
        parent_expr_opt = get_parent_expr(cx, parent_expr);
    }

    if derefs_to_slice(cx, caller_expr, cx.typeck_results().expr_ty(caller_expr)).is_some() {
        // caller is a Slice
        if_chain! {
            if let hir::ExprKind::Index(ref caller_var, ref index_expr) = &caller_expr.kind;
            if let Some(higher::Range { start: Some(start_expr), end: None, limits: ast::RangeLimits::HalfOpen })
                = higher::range(index_expr);
            if let hir::ExprKind::Lit(ref start_lit) = &start_expr.kind;
            if let ast::LitKind::Int(start_idx, _) = start_lit.node;
            then {
                let mut applicability = Applicability::MachineApplicable;
                span_lint_and_sugg(
                    cx,
                    ITER_NEXT_SLICE,
                    expr.span,
                    "using `.iter().next()` on a Slice without end index",
                    "try calling",
                    format!("{}.get({})", snippet_with_applicability(cx, caller_var.span, "..", &mut applicability), start_idx),
                    applicability,
                );
            }
        }
    } else if is_type_diagnostic_item(cx, cx.typeck_results().expr_ty(caller_expr), sym::vec_type)
        || matches!(
            &cx.typeck_results().expr_ty(caller_expr).peel_refs().kind(),
            ty::Array(_, _)
        )
    {
        // caller is a Vec or an Array
        let mut applicability = Applicability::MachineApplicable;
        span_lint_and_sugg(
            cx,
            ITER_NEXT_SLICE,
            expr.span,
            "using `.iter().next()` on an array",
            "try calling",
            format!(
                "{}.get(0)",
                snippet_with_applicability(cx, caller_expr.span, "..", &mut applicability)
            ),
            applicability,
        );
    }
}

fn lint_iter_nth<'tcx>(
    cx: &LateContext<'tcx>,
    expr: &hir::Expr<'_>,
    nth_and_iter_args: &[&'tcx [hir::Expr<'tcx>]],
    is_mut: bool,
) {
    let iter_args = nth_and_iter_args[1];
    let mut_str = if is_mut { "_mut" } else { "" };
    let caller_type = if derefs_to_slice(cx, &iter_args[0], cx.typeck_results().expr_ty(&iter_args[0])).is_some() {
        "slice"
    } else if is_type_diagnostic_item(cx, cx.typeck_results().expr_ty(&iter_args[0]), sym::vec_type) {
        "Vec"
    } else if is_type_diagnostic_item(cx, cx.typeck_results().expr_ty(&iter_args[0]), sym!(vecdeque_type)) {
        "VecDeque"
    } else {
        let nth_args = nth_and_iter_args[0];
        lint_iter_nth_zero(cx, expr, &nth_args);
        return; // caller is not a type that we want to lint
    };

    span_lint_and_help(
        cx,
        ITER_NTH,
        expr.span,
        &format!("called `.iter{0}().nth()` on a {1}", mut_str, caller_type),
        None,
        &format!("calling `.get{}()` is both faster and more readable", mut_str),
    );
}

fn lint_iter_nth_zero<'tcx>(cx: &LateContext<'tcx>, expr: &hir::Expr<'_>, nth_args: &'tcx [hir::Expr<'_>]) {
    if_chain! {
        if match_trait_method(cx, expr, &paths::ITERATOR);
        if let Some((Constant::Int(0), _)) = constant(cx, cx.typeck_results(), &nth_args[1]);
        then {
            let mut applicability = Applicability::MachineApplicable;
            span_lint_and_sugg(
                cx,
                ITER_NTH_ZERO,
                expr.span,
                "called `.nth(0)` on a `std::iter::Iterator`, when `.next()` is equivalent",
                "try calling `.next()` instead of `.nth(0)`",
                format!("{}.next()", snippet_with_applicability(cx, nth_args[0].span, "..", &mut applicability)),
                applicability,
            );
        }
    }
}

fn lint_get_unwrap<'tcx>(cx: &LateContext<'tcx>, expr: &hir::Expr<'_>, get_args: &'tcx [hir::Expr<'_>], is_mut: bool) {
    // Note: we don't want to lint `get_mut().unwrap` for `HashMap` or `BTreeMap`,
    // because they do not implement `IndexMut`
    let mut applicability = Applicability::MachineApplicable;
    let expr_ty = cx.typeck_results().expr_ty(&get_args[0]);
    let get_args_str = if get_args.len() > 1 {
        snippet_with_applicability(cx, get_args[1].span, "..", &mut applicability)
    } else {
        return; // not linting on a .get().unwrap() chain or variant
    };
    let mut needs_ref;
    let caller_type = if derefs_to_slice(cx, &get_args[0], expr_ty).is_some() {
        needs_ref = get_args_str.parse::<usize>().is_ok();
        "slice"
    } else if is_type_diagnostic_item(cx, expr_ty, sym::vec_type) {
        needs_ref = get_args_str.parse::<usize>().is_ok();
        "Vec"
    } else if is_type_diagnostic_item(cx, expr_ty, sym!(vecdeque_type)) {
        needs_ref = get_args_str.parse::<usize>().is_ok();
        "VecDeque"
    } else if !is_mut && is_type_diagnostic_item(cx, expr_ty, sym!(hashmap_type)) {
        needs_ref = true;
        "HashMap"
    } else if !is_mut && match_type(cx, expr_ty, &paths::BTREEMAP) {
        needs_ref = true;
        "BTreeMap"
    } else {
        return; // caller is not a type that we want to lint
    };

    let mut span = expr.span;

    // Handle the case where the result is immediately dereferenced
    // by not requiring ref and pulling the dereference into the
    // suggestion.
    if_chain! {
        if needs_ref;
        if let Some(parent) = get_parent_expr(cx, expr);
        if let hir::ExprKind::Unary(hir::UnOp::Deref, _) = parent.kind;
        then {
            needs_ref = false;
            span = parent.span;
        }
    }

    let mut_str = if is_mut { "_mut" } else { "" };
    let borrow_str = if !needs_ref {
        ""
    } else if is_mut {
        "&mut "
    } else {
        "&"
    };

    span_lint_and_sugg(
        cx,
        GET_UNWRAP,
        span,
        &format!(
            "called `.get{0}().unwrap()` on a {1}. Using `[]` is more clear and more concise",
            mut_str, caller_type
        ),
        "try this",
        format!(
            "{}{}[{}]",
            borrow_str,
            snippet_with_applicability(cx, get_args[0].span, "..", &mut applicability),
            get_args_str
        ),
        applicability,
    );
}

fn lint_iter_skip_next(cx: &LateContext<'_>, expr: &hir::Expr<'_>, skip_args: &[hir::Expr<'_>]) {
    // lint if caller of skip is an Iterator
    if match_trait_method(cx, expr, &paths::ITERATOR) {
        if let [caller, n] = skip_args {
            let hint = format!(".nth({})", snippet(cx, n.span, ".."));
            span_lint_and_sugg(
                cx,
                ITER_SKIP_NEXT,
                expr.span.trim_start(caller.span).unwrap(),
                "called `skip(..).next()` on an iterator",
                "use `nth` instead",
                hint,
                Applicability::MachineApplicable,
            );
        }
    }
}

fn derefs_to_slice<'tcx>(
    cx: &LateContext<'tcx>,
    expr: &'tcx hir::Expr<'tcx>,
    ty: Ty<'tcx>,
) -> Option<&'tcx hir::Expr<'tcx>> {
    fn may_slice<'a>(cx: &LateContext<'a>, ty: Ty<'a>) -> bool {
        match ty.kind() {
            ty::Slice(_) => true,
            ty::Adt(def, _) if def.is_box() => may_slice(cx, ty.boxed_ty()),
            ty::Adt(..) => is_type_diagnostic_item(cx, ty, sym::vec_type),
            ty::Array(_, size) => size
                .try_eval_usize(cx.tcx, cx.param_env)
                .map_or(false, |size| size < 32),
            ty::Ref(_, inner, _) => may_slice(cx, inner),
            _ => false,
        }
    }

    if let hir::ExprKind::MethodCall(ref path, _, ref args, _) = expr.kind {
        if path.ident.name == sym::iter && may_slice(cx, cx.typeck_results().expr_ty(&args[0])) {
            Some(&args[0])
        } else {
            None
        }
    } else {
        match ty.kind() {
            ty::Slice(_) => Some(expr),
            ty::Adt(def, _) if def.is_box() && may_slice(cx, ty.boxed_ty()) => Some(expr),
            ty::Ref(_, inner, _) => {
                if may_slice(cx, inner) {
                    Some(expr)
                } else {
                    None
                }
            },
            _ => None,
        }
    }
}

/// lint use of `unwrap()` for `Option`s and `Result`s
fn lint_unwrap(cx: &LateContext<'_>, expr: &hir::Expr<'_>, unwrap_args: &[hir::Expr<'_>]) {
    let obj_ty = cx.typeck_results().expr_ty(&unwrap_args[0]).peel_refs();

    let mess = if is_type_diagnostic_item(cx, obj_ty, sym::option_type) {
        Some((UNWRAP_USED, "an Option", "None"))
    } else if is_type_diagnostic_item(cx, obj_ty, sym::result_type) {
        Some((UNWRAP_USED, "a Result", "Err"))
    } else {
        None
    };

    if let Some((lint, kind, none_value)) = mess {
        span_lint_and_help(
            cx,
            lint,
            expr.span,
            &format!("used `unwrap()` on `{}` value", kind,),
            None,
            &format!(
                "if you don't want to handle the `{}` case gracefully, consider \
                using `expect()` to provide a better panic message",
                none_value,
            ),
        );
    }
}

/// lint use of `expect()` for `Option`s and `Result`s
fn lint_expect(cx: &LateContext<'_>, expr: &hir::Expr<'_>, expect_args: &[hir::Expr<'_>]) {
    let obj_ty = cx.typeck_results().expr_ty(&expect_args[0]).peel_refs();

    let mess = if is_type_diagnostic_item(cx, obj_ty, sym::option_type) {
        Some((EXPECT_USED, "an Option", "None"))
    } else if is_type_diagnostic_item(cx, obj_ty, sym::result_type) {
        Some((EXPECT_USED, "a Result", "Err"))
    } else {
        None
    };

    if let Some((lint, kind, none_value)) = mess {
        span_lint_and_help(
            cx,
            lint,
            expr.span,
            &format!("used `expect()` on `{}` value", kind,),
            None,
            &format!("if this value is an `{}`, it will panic", none_value,),
        );
    }
}

/// lint use of `ok().expect()` for `Result`s
fn lint_ok_expect(cx: &LateContext<'_>, expr: &hir::Expr<'_>, ok_args: &[hir::Expr<'_>]) {
    if_chain! {
        // lint if the caller of `ok()` is a `Result`
        if is_type_diagnostic_item(cx, cx.typeck_results().expr_ty(&ok_args[0]), sym::result_type);
        let result_type = cx.typeck_results().expr_ty(&ok_args[0]);
        if let Some(error_type) = get_error_type(cx, result_type);
        if has_debug_impl(error_type, cx);

        then {
            span_lint_and_help(
                cx,
                OK_EXPECT,
                expr.span,
                "called `ok().expect()` on a `Result` value",
                None,
                "you can call `expect()` directly on the `Result`",
            );
        }
    }
}

/// lint use of `map().flatten()` for `Iterators` and 'Options'
fn lint_map_flatten<'tcx>(cx: &LateContext<'tcx>, expr: &'tcx hir::Expr<'_>, map_args: &'tcx [hir::Expr<'_>]) {
    // lint if caller of `.map().flatten()` is an Iterator
    if match_trait_method(cx, expr, &paths::ITERATOR) {
        let map_closure_ty = cx.typeck_results().expr_ty(&map_args[1]);
        let is_map_to_option = match map_closure_ty.kind() {
            ty::Closure(_, _) | ty::FnDef(_, _) | ty::FnPtr(_) => {
                let map_closure_sig = match map_closure_ty.kind() {
                    ty::Closure(_, substs) => substs.as_closure().sig(),
                    _ => map_closure_ty.fn_sig(cx.tcx),
                };
                let map_closure_return_ty = cx.tcx.erase_late_bound_regions(map_closure_sig.output());
                is_type_diagnostic_item(cx, map_closure_return_ty, sym::option_type)
            },
            _ => false,
        };

        let method_to_use = if is_map_to_option {
            // `(...).map(...)` has type `impl Iterator<Item=Option<...>>
            "filter_map"
        } else {
            // `(...).map(...)` has type `impl Iterator<Item=impl Iterator<...>>
            "flat_map"
        };
        let func_snippet = snippet(cx, map_args[1].span, "..");
        let hint = format!(".{0}({1})", method_to_use, func_snippet);
        span_lint_and_sugg(
            cx,
            MAP_FLATTEN,
            expr.span.with_lo(map_args[0].span.hi()),
            "called `map(..).flatten()` on an `Iterator`",
            &format!("try using `{}` instead", method_to_use),
            hint,
            Applicability::MachineApplicable,
        );
    }

    // lint if caller of `.map().flatten()` is an Option
    if is_type_diagnostic_item(cx, cx.typeck_results().expr_ty(&map_args[0]), sym::option_type) {
        let func_snippet = snippet(cx, map_args[1].span, "..");
        let hint = format!(".and_then({})", func_snippet);
        span_lint_and_sugg(
            cx,
            MAP_FLATTEN,
            expr.span.with_lo(map_args[0].span.hi()),
            "called `map(..).flatten()` on an `Option`",
            "try using `and_then` instead",
            hint,
            Applicability::MachineApplicable,
        );
    }
}

const MAP_UNWRAP_OR_MSRV: RustcVersion = RustcVersion::new(1, 41, 0);

/// lint use of `map().unwrap_or_else()` for `Option`s and `Result`s
/// Return true if lint triggered
fn lint_map_unwrap_or_else<'tcx>(
    cx: &LateContext<'tcx>,
    expr: &'tcx hir::Expr<'_>,
    map_args: &'tcx [hir::Expr<'_>],
    unwrap_args: &'tcx [hir::Expr<'_>],
    msrv: Option<&RustcVersion>,
) -> bool {
    if !meets_msrv(msrv, &MAP_UNWRAP_OR_MSRV) {
        return false;
    }
    // lint if the caller of `map()` is an `Option`
    let is_option = is_type_diagnostic_item(cx, cx.typeck_results().expr_ty(&map_args[0]), sym::option_type);
    let is_result = is_type_diagnostic_item(cx, cx.typeck_results().expr_ty(&map_args[0]), sym::result_type);

    if is_option || is_result {
        // Don't make a suggestion that may fail to compile due to mutably borrowing
        // the same variable twice.
        let map_mutated_vars = mutated_variables(&map_args[0], cx);
        let unwrap_mutated_vars = mutated_variables(&unwrap_args[1], cx);
        if let (Some(map_mutated_vars), Some(unwrap_mutated_vars)) = (map_mutated_vars, unwrap_mutated_vars) {
            if map_mutated_vars.intersection(&unwrap_mutated_vars).next().is_some() {
                return false;
            }
        } else {
            return false;
        }

        // lint message
        let msg = if is_option {
            "called `map(<f>).unwrap_or_else(<g>)` on an `Option` value. This can be done more directly by calling \
            `map_or_else(<g>, <f>)` instead"
        } else {
            "called `map(<f>).unwrap_or_else(<g>)` on a `Result` value. This can be done more directly by calling \
            `.map_or_else(<g>, <f>)` instead"
        };
        // get snippets for args to map() and unwrap_or_else()
        let map_snippet = snippet(cx, map_args[1].span, "..");
        let unwrap_snippet = snippet(cx, unwrap_args[1].span, "..");
        // lint, with note if neither arg is > 1 line and both map() and
        // unwrap_or_else() have the same span
        let multiline = map_snippet.lines().count() > 1 || unwrap_snippet.lines().count() > 1;
        let same_span = map_args[1].span.ctxt() == unwrap_args[1].span.ctxt();
        if same_span && !multiline {
            let var_snippet = snippet(cx, map_args[0].span, "..");
            span_lint_and_sugg(
                cx,
                MAP_UNWRAP_OR,
                expr.span,
                msg,
                "try this",
                format!("{}.map_or_else({}, {})", var_snippet, unwrap_snippet, map_snippet),
                Applicability::MachineApplicable,
            );
            return true;
        } else if same_span && multiline {
            span_lint(cx, MAP_UNWRAP_OR, expr.span, msg);
            return true;
        }
    }

    false
}

/// lint use of `_.map_or(None, _)` for `Option`s and `Result`s
fn lint_map_or_none<'tcx>(cx: &LateContext<'tcx>, expr: &'tcx hir::Expr<'_>, map_or_args: &'tcx [hir::Expr<'_>]) {
    let is_option = is_type_diagnostic_item(cx, cx.typeck_results().expr_ty(&map_or_args[0]), sym::option_type);
    let is_result = is_type_diagnostic_item(cx, cx.typeck_results().expr_ty(&map_or_args[0]), sym::result_type);

    // There are two variants of this `map_or` lint:
    // (1) using `map_or` as an adapter from `Result<T,E>` to `Option<T>`
    // (2) using `map_or` as a combinator instead of `and_then`
    //
    // (For this lint) we don't care if any other type calls `map_or`
    if !is_option && !is_result {
        return;
    }

    let (lint_name, msg, instead, hint) = {
        let default_arg_is_none = if let hir::ExprKind::Path(ref qpath) = map_or_args[1].kind {
            match_qpath(qpath, &paths::OPTION_NONE)
        } else {
            return;
        };

        if !default_arg_is_none {
            // nothing to lint!
            return;
        }

        let f_arg_is_some = if let hir::ExprKind::Path(ref qpath) = map_or_args[2].kind {
            match_qpath(qpath, &paths::OPTION_SOME)
        } else {
            false
        };

        if is_option {
            let self_snippet = snippet(cx, map_or_args[0].span, "..");
            let func_snippet = snippet(cx, map_or_args[2].span, "..");
            let msg = "called `map_or(None, ..)` on an `Option` value. This can be done more directly by calling \
                       `and_then(..)` instead";
            (
                OPTION_MAP_OR_NONE,
                msg,
                "try using `and_then` instead",
                format!("{0}.and_then({1})", self_snippet, func_snippet),
            )
        } else if f_arg_is_some {
            let msg = "called `map_or(None, Some)` on a `Result` value. This can be done more directly by calling \
                       `ok()` instead";
            let self_snippet = snippet(cx, map_or_args[0].span, "..");
            (
                RESULT_MAP_OR_INTO_OPTION,
                msg,
                "try using `ok` instead",
                format!("{0}.ok()", self_snippet),
            )
        } else {
            // nothing to lint!
            return;
        }
    };

    span_lint_and_sugg(
        cx,
        lint_name,
        expr.span,
        msg,
        instead,
        hint,
        Applicability::MachineApplicable,
    );
}

/// lint use of `filter().next()` for `Iterators`
fn lint_filter_next<'tcx>(cx: &LateContext<'tcx>, expr: &'tcx hir::Expr<'_>, filter_args: &'tcx [hir::Expr<'_>]) {
    // lint if caller of `.filter().next()` is an Iterator
    if match_trait_method(cx, expr, &paths::ITERATOR) {
        let msg = "called `filter(..).next()` on an `Iterator`. This is more succinctly expressed by calling \
                   `.find(..)` instead.";
        let filter_snippet = snippet(cx, filter_args[1].span, "..");
        if filter_snippet.lines().count() <= 1 {
            let iter_snippet = snippet(cx, filter_args[0].span, "..");
            // add note if not multi-line
            span_lint_and_sugg(
                cx,
                FILTER_NEXT,
                expr.span,
                msg,
                "try this",
                format!("{}.find({})", iter_snippet, filter_snippet),
                Applicability::MachineApplicable,
            );
        } else {
            span_lint(cx, FILTER_NEXT, expr.span, msg);
        }
    }
}

/// lint use of `skip_while().next()` for `Iterators`
fn lint_skip_while_next<'tcx>(
    cx: &LateContext<'tcx>,
    expr: &'tcx hir::Expr<'_>,
    _skip_while_args: &'tcx [hir::Expr<'_>],
) {
    // lint if caller of `.skip_while().next()` is an Iterator
    if match_trait_method(cx, expr, &paths::ITERATOR) {
        span_lint_and_help(
            cx,
            SKIP_WHILE_NEXT,
            expr.span,
            "called `skip_while(<p>).next()` on an `Iterator`",
            None,
            "this is more succinctly expressed by calling `.find(!<p>)` instead",
        );
    }
}

/// lint use of `filter().map()` or `find().map()` for `Iterators`
fn lint_filter_map<'tcx>(cx: &LateContext<'tcx>, expr: &'tcx hir::Expr<'_>, is_find: bool) {
    if_chain! {
        if let ExprKind::MethodCall(_, _, [map_recv, map_arg], map_span) = expr.kind;
        if let ExprKind::MethodCall(_, _, [_, filter_arg], filter_span) = map_recv.kind;
        if match_trait_method(cx, map_recv, &paths::ITERATOR);

        // filter(|x| ...is_some())...
        if let ExprKind::Closure(_, _, filter_body_id, ..) = filter_arg.kind;
        let filter_body = cx.tcx.hir().body(filter_body_id);
        if let [filter_param] = filter_body.params;
        // optional ref pattern: `filter(|&x| ..)`
        let (filter_pat, is_filter_param_ref) = if let PatKind::Ref(ref_pat, _) = filter_param.pat.kind {
            (ref_pat, true)
        } else {
            (filter_param.pat, false)
        };
        // closure ends with is_some() or is_ok()
        if let PatKind::Binding(_, filter_param_id, _, None) = filter_pat.kind;
        if let ExprKind::MethodCall(path, _, [filter_arg], _) = filter_body.value.kind;
        if let Some(opt_ty) = cx.typeck_results().expr_ty(filter_arg).ty_adt_def();
        if let Some(is_result) = if cx.tcx.is_diagnostic_item(sym::option_type, opt_ty.did) {
            Some(false)
        } else if cx.tcx.is_diagnostic_item(sym::result_type, opt_ty.did) {
            Some(true)
        } else {
            None
        };
        if path.ident.name.as_str() == if is_result { "is_ok" } else { "is_some" };

        // ...map(|x| ...unwrap())
        if let ExprKind::Closure(_, _, map_body_id, ..) = map_arg.kind;
        let map_body = cx.tcx.hir().body(map_body_id);
        if let [map_param] = map_body.params;
        if let PatKind::Binding(_, map_param_id, map_param_ident, None) = map_param.pat.kind;
        // closure ends with expect() or unwrap()
        if let ExprKind::MethodCall(seg, _, [map_arg, ..], _) = map_body.value.kind;
        if matches!(seg.ident.name, sym::expect | sym::unwrap | sym::unwrap_or);

        let eq_fallback = |a: &Expr<'_>, b: &Expr<'_>| {
            // in `filter(|x| ..)`, replace `*x` with `x`
            let a_path = if_chain! {
                if !is_filter_param_ref;
                if let ExprKind::Unary(UnOp::Deref, expr_path) = a.kind;
                then { expr_path } else { a }
            };
            // let the filter closure arg and the map closure arg be equal
            if_chain! {
                if path_to_local_id(a_path, filter_param_id);
                if path_to_local_id(b, map_param_id);
                if TyS::same_type(cx.typeck_results().expr_ty_adjusted(a), cx.typeck_results().expr_ty_adjusted(b));
                then {
                    return true;
                }
            }
            false
        };
        if SpanlessEq::new(cx).expr_fallback(eq_fallback).eq_expr(filter_arg, map_arg);
        then {
            let span = filter_span.to(map_span);
            let (filter_name, lint) = if is_find {
                ("find", MANUAL_FIND_MAP)
            } else {
                ("filter", MANUAL_FILTER_MAP)
            };
            let msg = format!("`{}(..).map(..)` can be simplified as `{0}_map(..)`", filter_name);
            let to_opt = if is_result { ".ok()" } else { "" };
            let sugg = format!("{}_map(|{}| {}{})", filter_name, map_param_ident,
                snippet(cx, map_arg.span, ".."), to_opt);
            span_lint_and_sugg(cx, lint, span, &msg, "try", sugg, Applicability::MachineApplicable);
        }
    }
}

const FILTER_MAP_NEXT_MSRV: RustcVersion = RustcVersion::new(1, 30, 0);

/// lint use of `filter_map().next()` for `Iterators`
fn lint_filter_map_next<'tcx>(
    cx: &LateContext<'tcx>,
    expr: &'tcx hir::Expr<'_>,
    filter_args: &'tcx [hir::Expr<'_>],
    msrv: Option<&RustcVersion>,
) {
    if match_trait_method(cx, expr, &paths::ITERATOR) {
        if !meets_msrv(msrv, &FILTER_MAP_NEXT_MSRV) {
            return;
        }

        let msg = "called `filter_map(..).next()` on an `Iterator`. This is more succinctly expressed by calling \
                   `.find_map(..)` instead.";
        let filter_snippet = snippet(cx, filter_args[1].span, "..");
        if filter_snippet.lines().count() <= 1 {
            let iter_snippet = snippet(cx, filter_args[0].span, "..");
            span_lint_and_sugg(
                cx,
                FILTER_MAP_NEXT,
                expr.span,
                msg,
                "try this",
                format!("{}.find_map({})", iter_snippet, filter_snippet),
                Applicability::MachineApplicable,
            );
        } else {
            span_lint(cx, FILTER_MAP_NEXT, expr.span, msg);
        }
    }
}

/// lint use of `filter_map().map()` for `Iterators`
fn lint_filter_map_map<'tcx>(
    cx: &LateContext<'tcx>,
    expr: &'tcx hir::Expr<'_>,
    _filter_args: &'tcx [hir::Expr<'_>],
    _map_args: &'tcx [hir::Expr<'_>],
) {
    // lint if caller of `.filter_map().map()` is an Iterator
    if match_trait_method(cx, expr, &paths::ITERATOR) {
        let msg = "called `filter_map(..).map(..)` on an `Iterator`";
        let hint = "this is more succinctly expressed by only calling `.filter_map(..)` instead";
        span_lint_and_help(cx, FILTER_MAP, expr.span, msg, None, hint);
    }
}

/// lint use of `filter().flat_map()` for `Iterators`
fn lint_filter_flat_map<'tcx>(
    cx: &LateContext<'tcx>,
    expr: &'tcx hir::Expr<'_>,
    _filter_args: &'tcx [hir::Expr<'_>],
    _map_args: &'tcx [hir::Expr<'_>],
) {
    // lint if caller of `.filter().flat_map()` is an Iterator
    if match_trait_method(cx, expr, &paths::ITERATOR) {
        let msg = "called `filter(..).flat_map(..)` on an `Iterator`";
        let hint = "this is more succinctly expressed by calling `.flat_map(..)` \
                    and filtering by returning `iter::empty()`";
        span_lint_and_help(cx, FILTER_MAP, expr.span, msg, None, hint);
    }
}

/// lint use of `filter_map().flat_map()` for `Iterators`
fn lint_filter_map_flat_map<'tcx>(
    cx: &LateContext<'tcx>,
    expr: &'tcx hir::Expr<'_>,
    _filter_args: &'tcx [hir::Expr<'_>],
    _map_args: &'tcx [hir::Expr<'_>],
) {
    // lint if caller of `.filter_map().flat_map()` is an Iterator
    if match_trait_method(cx, expr, &paths::ITERATOR) {
        let msg = "called `filter_map(..).flat_map(..)` on an `Iterator`";
        let hint = "this is more succinctly expressed by calling `.flat_map(..)` \
                    and filtering by returning `iter::empty()`";
        span_lint_and_help(cx, FILTER_MAP, expr.span, msg, None, hint);
    }
}

/// lint use of `flat_map` for `Iterators` where `flatten` would be sufficient
fn lint_flat_map_identity<'tcx>(
    cx: &LateContext<'tcx>,
    expr: &'tcx hir::Expr<'_>,
    flat_map_args: &'tcx [hir::Expr<'_>],
    flat_map_span: Span,
) {
    if match_trait_method(cx, expr, &paths::ITERATOR) {
        let arg_node = &flat_map_args[1].kind;

        let apply_lint = |message: &str| {
            span_lint_and_sugg(
                cx,
                FLAT_MAP_IDENTITY,
                flat_map_span.with_hi(expr.span.hi()),
                message,
                "try",
                "flatten()".to_string(),
                Applicability::MachineApplicable,
            );
        };

        if_chain! {
            if let hir::ExprKind::Closure(_, _, body_id, _, _) = arg_node;
            let body = cx.tcx.hir().body(*body_id);

            if let hir::PatKind::Binding(_, _, binding_ident, _) = body.params[0].pat.kind;
            if let hir::ExprKind::Path(hir::QPath::Resolved(_, ref path)) = body.value.kind;

            if path.segments.len() == 1;
            if path.segments[0].ident.name == binding_ident.name;

            then {
                apply_lint("called `flat_map(|x| x)` on an `Iterator`");
            }
        }

        if_chain! {
            if let hir::ExprKind::Path(ref qpath) = arg_node;

            if match_qpath(qpath, &paths::STD_CONVERT_IDENTITY);

            then {
                apply_lint("called `flat_map(std::convert::identity)` on an `Iterator`");
            }
        }
    }
}

/// lint searching an Iterator followed by `is_some()`
/// or calling `find()` on a string followed by `is_some()`
fn lint_search_is_some<'tcx>(
    cx: &LateContext<'tcx>,
    expr: &'tcx hir::Expr<'_>,
    search_method: &str,
    search_args: &'tcx [hir::Expr<'_>],
    is_some_args: &'tcx [hir::Expr<'_>],
    method_span: Span,
) {
    // lint if caller of search is an Iterator
    if match_trait_method(cx, &is_some_args[0], &paths::ITERATOR) {
        let msg = format!(
            "called `is_some()` after searching an `Iterator` with `{}`",
            search_method
        );
        let hint = "this is more succinctly expressed by calling `any()`";
        let search_snippet = snippet(cx, search_args[1].span, "..");
        if search_snippet.lines().count() <= 1 {
            // suggest `any(|x| ..)` instead of `any(|&x| ..)` for `find(|&x| ..).is_some()`
            // suggest `any(|..| *..)` instead of `any(|..| **..)` for `find(|..| **..).is_some()`
            let any_search_snippet = if_chain! {
                if search_method == "find";
                if let hir::ExprKind::Closure(_, _, body_id, ..) = search_args[1].kind;
                let closure_body = cx.tcx.hir().body(body_id);
                if let Some(closure_arg) = closure_body.params.get(0);
                then {
                    if let hir::PatKind::Ref(..) = closure_arg.pat.kind {
                        Some(search_snippet.replacen('&', "", 1))
                    } else if let PatKind::Binding(_, _, ident, _) = strip_pat_refs(&closure_arg.pat).kind {
                        let name = &*ident.name.as_str();
                        Some(search_snippet.replace(&format!("*{}", name), name))
                    } else {
                        None
                    }
                } else {
                    None
                }
            };
            // add note if not multi-line
            span_lint_and_sugg(
                cx,
                SEARCH_IS_SOME,
                method_span.with_hi(expr.span.hi()),
                &msg,
                "use `any()` instead",
                format!(
                    "any({})",
                    any_search_snippet.as_ref().map_or(&*search_snippet, String::as_str)
                ),
                Applicability::MachineApplicable,
            );
        } else {
            span_lint_and_help(cx, SEARCH_IS_SOME, expr.span, &msg, None, hint);
        }
    }
    // lint if `find()` is called by `String` or `&str`
    else if search_method == "find" {
        let is_string_or_str_slice = |e| {
            let self_ty = cx.typeck_results().expr_ty(e).peel_refs();
            if is_type_diagnostic_item(cx, self_ty, sym::string_type) {
                true
            } else {
                *self_ty.kind() == ty::Str
            }
        };
        if_chain! {
            if is_string_or_str_slice(&search_args[0]);
            if is_string_or_str_slice(&search_args[1]);
            then {
                let msg = "called `is_some()` after calling `find()` on a string";
                let mut applicability = Applicability::MachineApplicable;
                let find_arg = snippet_with_applicability(cx, search_args[1].span, "..", &mut applicability);
                span_lint_and_sugg(
                    cx,
                    SEARCH_IS_SOME,
                    method_span.with_hi(expr.span.hi()),
                    msg,
                    "use `contains()` instead",
                    format!("contains({})", find_arg),
                    applicability,
                );
            }
        }
    }
}

/// Used for `lint_binary_expr_with_method_call`.
#[derive(Copy, Clone)]
struct BinaryExprInfo<'a> {
    expr: &'a hir::Expr<'a>,
    chain: &'a hir::Expr<'a>,
    other: &'a hir::Expr<'a>,
    eq: bool,
}

/// Checks for the `CHARS_NEXT_CMP` and `CHARS_LAST_CMP` lints.
fn lint_binary_expr_with_method_call(cx: &LateContext<'_>, info: &mut BinaryExprInfo<'_>) {
    macro_rules! lint_with_both_lhs_and_rhs {
        ($func:ident, $cx:expr, $info:ident) => {
            if !$func($cx, $info) {
                ::std::mem::swap(&mut $info.chain, &mut $info.other);
                if $func($cx, $info) {
                    return;
                }
            }
        };
    }

    lint_with_both_lhs_and_rhs!(lint_chars_next_cmp, cx, info);
    lint_with_both_lhs_and_rhs!(lint_chars_last_cmp, cx, info);
    lint_with_both_lhs_and_rhs!(lint_chars_next_cmp_with_unwrap, cx, info);
    lint_with_both_lhs_and_rhs!(lint_chars_last_cmp_with_unwrap, cx, info);
}

/// Wrapper fn for `CHARS_NEXT_CMP` and `CHARS_LAST_CMP` lints.
fn lint_chars_cmp(
    cx: &LateContext<'_>,
    info: &BinaryExprInfo<'_>,
    chain_methods: &[&str],
    lint: &'static Lint,
    suggest: &str,
) -> bool {
    if_chain! {
        if let Some(args) = method_chain_args(info.chain, chain_methods);
        if let hir::ExprKind::Call(ref fun, ref arg_char) = info.other.kind;
        if arg_char.len() == 1;
        if let hir::ExprKind::Path(ref qpath) = fun.kind;
        if let Some(segment) = single_segment_path(qpath);
        if segment.ident.name == sym::Some;
        then {
            let mut applicability = Applicability::MachineApplicable;
            let self_ty = cx.typeck_results().expr_ty_adjusted(&args[0][0]).peel_refs();

            if *self_ty.kind() != ty::Str {
                return false;
            }

            span_lint_and_sugg(
                cx,
                lint,
                info.expr.span,
                &format!("you should use the `{}` method", suggest),
                "like this",
                format!("{}{}.{}({})",
                        if info.eq { "" } else { "!" },
                        snippet_with_applicability(cx, args[0][0].span, "..", &mut applicability),
                        suggest,
                        snippet_with_applicability(cx, arg_char[0].span, "..", &mut applicability)),
                applicability,
            );

            return true;
        }
    }

    false
}

/// Checks for the `CHARS_NEXT_CMP` lint.
fn lint_chars_next_cmp<'tcx>(cx: &LateContext<'tcx>, info: &BinaryExprInfo<'_>) -> bool {
    lint_chars_cmp(cx, info, &["chars", "next"], CHARS_NEXT_CMP, "starts_with")
}

/// Checks for the `CHARS_LAST_CMP` lint.
fn lint_chars_last_cmp<'tcx>(cx: &LateContext<'tcx>, info: &BinaryExprInfo<'_>) -> bool {
    if lint_chars_cmp(cx, info, &["chars", "last"], CHARS_LAST_CMP, "ends_with") {
        true
    } else {
        lint_chars_cmp(cx, info, &["chars", "next_back"], CHARS_LAST_CMP, "ends_with")
    }
}

/// Wrapper fn for `CHARS_NEXT_CMP` and `CHARS_LAST_CMP` lints with `unwrap()`.
fn lint_chars_cmp_with_unwrap<'tcx>(
    cx: &LateContext<'tcx>,
    info: &BinaryExprInfo<'_>,
    chain_methods: &[&str],
    lint: &'static Lint,
    suggest: &str,
) -> bool {
    if_chain! {
        if let Some(args) = method_chain_args(info.chain, chain_methods);
        if let hir::ExprKind::Lit(ref lit) = info.other.kind;
        if let ast::LitKind::Char(c) = lit.node;
        then {
            let mut applicability = Applicability::MachineApplicable;
            span_lint_and_sugg(
                cx,
                lint,
                info.expr.span,
                &format!("you should use the `{}` method", suggest),
                "like this",
                format!("{}{}.{}('{}')",
                        if info.eq { "" } else { "!" },
                        snippet_with_applicability(cx, args[0][0].span, "..", &mut applicability),
                        suggest,
                        c),
                applicability,
            );

            true
        } else {
            false
        }
    }
}

/// Checks for the `CHARS_NEXT_CMP` lint with `unwrap()`.
fn lint_chars_next_cmp_with_unwrap<'tcx>(cx: &LateContext<'tcx>, info: &BinaryExprInfo<'_>) -> bool {
    lint_chars_cmp_with_unwrap(cx, info, &["chars", "next", "unwrap"], CHARS_NEXT_CMP, "starts_with")
}

/// Checks for the `CHARS_LAST_CMP` lint with `unwrap()`.
fn lint_chars_last_cmp_with_unwrap<'tcx>(cx: &LateContext<'tcx>, info: &BinaryExprInfo<'_>) -> bool {
    if lint_chars_cmp_with_unwrap(cx, info, &["chars", "last", "unwrap"], CHARS_LAST_CMP, "ends_with") {
        true
    } else {
        lint_chars_cmp_with_unwrap(cx, info, &["chars", "next_back", "unwrap"], CHARS_LAST_CMP, "ends_with")
    }
}

fn get_hint_if_single_char_arg(
    cx: &LateContext<'_>,
    arg: &hir::Expr<'_>,
    applicability: &mut Applicability,
) -> Option<String> {
    if_chain! {
        if let hir::ExprKind::Lit(lit) = &arg.kind;
        if let ast::LitKind::Str(r, style) = lit.node;
        let string = r.as_str();
        if string.chars().count() == 1;
        then {
            let snip = snippet_with_applicability(cx, arg.span, &string, applicability);
            let ch = if let ast::StrStyle::Raw(nhash) = style {
                let nhash = nhash as usize;
                // for raw string: r##"a"##
                &snip[(nhash + 2)..(snip.len() - 1 - nhash)]
            } else {
                // for regular string: "a"
                &snip[1..(snip.len() - 1)]
            };
            let hint = format!("'{}'", if ch == "'" { "\\'" } else { ch });
            Some(hint)
        } else {
            None
        }
    }
}

/// lint for length-1 `str`s for methods in `PATTERN_METHODS`
fn lint_single_char_pattern(cx: &LateContext<'_>, _expr: &hir::Expr<'_>, arg: &hir::Expr<'_>) {
    let mut applicability = Applicability::MachineApplicable;
    if let Some(hint) = get_hint_if_single_char_arg(cx, arg, &mut applicability) {
        span_lint_and_sugg(
            cx,
            SINGLE_CHAR_PATTERN,
            arg.span,
            "single-character string constant used as pattern",
            "try using a `char` instead",
            hint,
            applicability,
        );
    }
}

/// lint for length-1 `str`s as argument for `push_str`
fn lint_single_char_push_string(cx: &LateContext<'_>, expr: &hir::Expr<'_>, args: &[hir::Expr<'_>]) {
    let mut applicability = Applicability::MachineApplicable;
    if let Some(extension_string) = get_hint_if_single_char_arg(cx, &args[1], &mut applicability) {
        let base_string_snippet =
            snippet_with_applicability(cx, args[0].span.source_callsite(), "..", &mut applicability);
        let sugg = format!("{}.push({})", base_string_snippet, extension_string);
        span_lint_and_sugg(
            cx,
            SINGLE_CHAR_ADD_STR,
            expr.span,
            "calling `push_str()` using a single-character string literal",
            "consider using `push` with a character literal",
            sugg,
            applicability,
        );
    }
}

/// lint for length-1 `str`s as argument for `insert_str`
fn lint_single_char_insert_string(cx: &LateContext<'_>, expr: &hir::Expr<'_>, args: &[hir::Expr<'_>]) {
    let mut applicability = Applicability::MachineApplicable;
    if let Some(extension_string) = get_hint_if_single_char_arg(cx, &args[2], &mut applicability) {
        let base_string_snippet =
            snippet_with_applicability(cx, args[0].span.source_callsite(), "_", &mut applicability);
        let pos_arg = snippet_with_applicability(cx, args[1].span, "..", &mut applicability);
        let sugg = format!("{}.insert({}, {})", base_string_snippet, pos_arg, extension_string);
        span_lint_and_sugg(
            cx,
            SINGLE_CHAR_ADD_STR,
            expr.span,
            "calling `insert_str()` using a single-character string literal",
            "consider using `insert` with a character literal",
            sugg,
            applicability,
        );
    }
}

/// Checks for the `USELESS_ASREF` lint.
fn lint_asref(cx: &LateContext<'_>, expr: &hir::Expr<'_>, call_name: &str, as_ref_args: &[hir::Expr<'_>]) {
    // when we get here, we've already checked that the call name is "as_ref" or "as_mut"
    // check if the call is to the actual `AsRef` or `AsMut` trait
    if match_trait_method(cx, expr, &paths::ASREF_TRAIT) || match_trait_method(cx, expr, &paths::ASMUT_TRAIT) {
        // check if the type after `as_ref` or `as_mut` is the same as before
        let recvr = &as_ref_args[0];
        let rcv_ty = cx.typeck_results().expr_ty(recvr);
        let res_ty = cx.typeck_results().expr_ty(expr);
        let (base_res_ty, res_depth) = walk_ptrs_ty_depth(res_ty);
        let (base_rcv_ty, rcv_depth) = walk_ptrs_ty_depth(rcv_ty);
        if base_rcv_ty == base_res_ty && rcv_depth >= res_depth {
            // allow the `as_ref` or `as_mut` if it is followed by another method call
            if_chain! {
                if let Some(parent) = get_parent_expr(cx, expr);
                if let hir::ExprKind::MethodCall(_, ref span, _, _) = parent.kind;
                if span != &expr.span;
                then {
                    return;
                }
            }

            let mut applicability = Applicability::MachineApplicable;
            span_lint_and_sugg(
                cx,
                USELESS_ASREF,
                expr.span,
                &format!("this call to `{}` does nothing", call_name),
                "try this",
                snippet_with_applicability(cx, recvr.span, "..", &mut applicability).to_string(),
                applicability,
            );
        }
    }
}

fn ty_has_iter_method(cx: &LateContext<'_>, self_ref_ty: Ty<'_>) -> Option<(&'static str, &'static str)> {
    has_iter_method(cx, self_ref_ty).map(|ty_name| {
        let mutbl = match self_ref_ty.kind() {
            ty::Ref(_, _, mutbl) => mutbl,
            _ => unreachable!(),
        };
        let method_name = match mutbl {
            hir::Mutability::Not => "iter",
            hir::Mutability::Mut => "iter_mut",
        };
        (ty_name, method_name)
    })
}

fn lint_into_iter(cx: &LateContext<'_>, expr: &hir::Expr<'_>, self_ref_ty: Ty<'_>, method_span: Span) {
    if !match_trait_method(cx, expr, &paths::INTO_ITERATOR) {
        return;
    }
    if let Some((kind, method_name)) = ty_has_iter_method(cx, self_ref_ty) {
        span_lint_and_sugg(
            cx,
            INTO_ITER_ON_REF,
            method_span,
            &format!(
                "this `.into_iter()` call is equivalent to `.{}()` and will not consume the `{}`",
                method_name, kind,
            ),
            "call directly",
            method_name.to_string(),
            Applicability::MachineApplicable,
        );
    }
}

/// lint for `MaybeUninit::uninit().assume_init()` (we already have the latter)
fn lint_maybe_uninit(cx: &LateContext<'_>, expr: &hir::Expr<'_>, outer: &hir::Expr<'_>) {
    if_chain! {
        if let hir::ExprKind::Call(ref callee, ref args) = expr.kind;
        if args.is_empty();
        if let hir::ExprKind::Path(ref path) = callee.kind;
        if match_qpath(path, &paths::MEM_MAYBEUNINIT_UNINIT);
        if !is_maybe_uninit_ty_valid(cx, cx.typeck_results().expr_ty_adjusted(outer));
        then {
            span_lint(
                cx,
                UNINIT_ASSUMED_INIT,
                outer.span,
                "this call for this type may be undefined behavior"
            );
        }
    }
}

fn is_maybe_uninit_ty_valid(cx: &LateContext<'_>, ty: Ty<'_>) -> bool {
    match ty.kind() {
        ty::Array(ref component, _) => is_maybe_uninit_ty_valid(cx, component),
        ty::Tuple(ref types) => types.types().all(|ty| is_maybe_uninit_ty_valid(cx, ty)),
        ty::Adt(ref adt, _) => match_def_path(cx, adt.did, &paths::MEM_MAYBEUNINIT),
        _ => false,
    }
}

fn lint_suspicious_map(cx: &LateContext<'_>, expr: &hir::Expr<'_>) {
    span_lint_and_help(
        cx,
        SUSPICIOUS_MAP,
        expr.span,
        "this call to `map()` won't have an effect on the call to `count()`",
        None,
        "make sure you did not confuse `map` with `filter` or `for_each`",
    );
}

const OPTION_AS_REF_DEREF_MSRV: RustcVersion = RustcVersion::new(1, 40, 0);

/// lint use of `_.as_ref().map(Deref::deref)` for `Option`s
fn lint_option_as_ref_deref<'tcx>(
    cx: &LateContext<'tcx>,
    expr: &hir::Expr<'_>,
    as_ref_args: &[hir::Expr<'_>],
    map_args: &[hir::Expr<'_>],
    is_mut: bool,
    msrv: Option<&RustcVersion>,
) {
    if !meets_msrv(msrv, &OPTION_AS_REF_DEREF_MSRV) {
        return;
    }

    let same_mutability = |m| (is_mut && m == &hir::Mutability::Mut) || (!is_mut && m == &hir::Mutability::Not);

    let option_ty = cx.typeck_results().expr_ty(&as_ref_args[0]);
    if !is_type_diagnostic_item(cx, option_ty, sym::option_type) {
        return;
    }

    let deref_aliases: [&[&str]; 9] = [
        &paths::DEREF_TRAIT_METHOD,
        &paths::DEREF_MUT_TRAIT_METHOD,
        &paths::CSTRING_AS_C_STR,
        &paths::OS_STRING_AS_OS_STR,
        &paths::PATH_BUF_AS_PATH,
        &paths::STRING_AS_STR,
        &paths::STRING_AS_MUT_STR,
        &paths::VEC_AS_SLICE,
        &paths::VEC_AS_MUT_SLICE,
    ];

    let is_deref = match map_args[1].kind {
        hir::ExprKind::Path(ref expr_qpath) => cx
            .qpath_res(expr_qpath, map_args[1].hir_id)
            .opt_def_id()
            .map_or(false, |fun_def_id| {
                deref_aliases.iter().any(|path| match_def_path(cx, fun_def_id, path))
            }),
        hir::ExprKind::Closure(_, _, body_id, _, _) => {
            let closure_body = cx.tcx.hir().body(body_id);
            let closure_expr = remove_blocks(&closure_body.value);

            match &closure_expr.kind {
                hir::ExprKind::MethodCall(_, _, args, _) => {
                    if_chain! {
                        if args.len() == 1;
                        if path_to_local_id(&args[0], closure_body.params[0].pat.hir_id);
                        let adj = cx
                            .typeck_results()
                            .expr_adjustments(&args[0])
                            .iter()
                            .map(|x| &x.kind)
                            .collect::<Box<[_]>>();
                        if let [ty::adjustment::Adjust::Deref(None), ty::adjustment::Adjust::Borrow(_)] = *adj;
                        then {
                            let method_did = cx.typeck_results().type_dependent_def_id(closure_expr.hir_id).unwrap();
                            deref_aliases.iter().any(|path| match_def_path(cx, method_did, path))
                        } else {
                            false
                        }
                    }
                },
                hir::ExprKind::AddrOf(hir::BorrowKind::Ref, m, ref inner) if same_mutability(m) => {
                    if_chain! {
<<<<<<< HEAD
                        if let hir::ExprKind::Unary(hir::UnOp::Deref, ref inner1) = inner.kind;
                        if let hir::ExprKind::Unary(hir::UnOp::Deref, ref inner2) = inner1.kind;
                        if let hir::ExprKind::Path(ref qpath) = inner2.kind;
                        if let hir::def::Res::Local(local_id) = cx.qpath_res(qpath, inner2.hir_id);
=======
                        if let hir::ExprKind::Unary(hir::UnOp::UnDeref, ref inner1) = inner.kind;
                        if let hir::ExprKind::Unary(hir::UnOp::UnDeref, ref inner2) = inner1.kind;
>>>>>>> 8dbcffed
                        then {
                            path_to_local_id(inner2, closure_body.params[0].pat.hir_id)
                        } else {
                            false
                        }
                    }
                },
                _ => false,
            }
        },
        _ => false,
    };

    if is_deref {
        let current_method = if is_mut {
            format!(".as_mut().map({})", snippet(cx, map_args[1].span, ".."))
        } else {
            format!(".as_ref().map({})", snippet(cx, map_args[1].span, ".."))
        };
        let method_hint = if is_mut { "as_deref_mut" } else { "as_deref" };
        let hint = format!("{}.{}()", snippet(cx, as_ref_args[0].span, ".."), method_hint);
        let suggestion = format!("try using {} instead", method_hint);

        let msg = format!(
            "called `{0}` on an Option value. This can be done more directly \
            by calling `{1}` instead",
            current_method, hint
        );
        span_lint_and_sugg(
            cx,
            OPTION_AS_REF_DEREF,
            expr.span,
            &msg,
            &suggestion,
            hint,
            Applicability::MachineApplicable,
        );
    }
}

fn lint_map_collect(
    cx: &LateContext<'_>,
    expr: &hir::Expr<'_>,
    map_args: &[hir::Expr<'_>],
    collect_args: &[hir::Expr<'_>],
) {
    if_chain! {
        // called on Iterator
        if let [map_expr] = collect_args;
        if match_trait_method(cx, map_expr, &paths::ITERATOR);
        // return of collect `Result<(),_>`
        let collect_ret_ty = cx.typeck_results().expr_ty(expr);
        if is_type_diagnostic_item(cx, collect_ret_ty, sym::result_type);
        if let ty::Adt(_, substs) = collect_ret_ty.kind();
        if let Some(result_t) = substs.types().next();
        if result_t.is_unit();
        // get parts for snippet
        if let [iter, map_fn] = map_args;
        then {
            span_lint_and_sugg(
                cx,
                MAP_COLLECT_RESULT_UNIT,
                expr.span,
                "`.map().collect()` can be replaced with `.try_for_each()`",
                "try this",
                format!(
                    "{}.try_for_each({})",
                    snippet(cx, iter.span, ".."),
                    snippet(cx, map_fn.span, "..")
                ),
                Applicability::MachineApplicable,
            );
        }
    }
}

/// Given a `Result<T, E>` type, return its error type (`E`).
fn get_error_type<'a>(cx: &LateContext<'_>, ty: Ty<'a>) -> Option<Ty<'a>> {
    match ty.kind() {
        ty::Adt(_, substs) if is_type_diagnostic_item(cx, ty, sym::result_type) => substs.types().nth(1),
        _ => None,
    }
}

/// This checks whether a given type is known to implement Debug.
fn has_debug_impl<'tcx>(ty: Ty<'tcx>, cx: &LateContext<'tcx>) -> bool {
    cx.tcx
        .get_diagnostic_item(sym::debug_trait)
        .map_or(false, |debug| implements_trait(cx, ty, debug, &[]))
}

enum Convention {
    Eq(&'static str),
    StartsWith(&'static str),
}

#[rustfmt::skip]
const CONVENTIONS: [(Convention, &[SelfKind]); 7] = [
    (Convention::Eq("new"), &[SelfKind::No]),
    (Convention::StartsWith("as_"), &[SelfKind::Ref, SelfKind::RefMut]),
    (Convention::StartsWith("from_"), &[SelfKind::No]),
    (Convention::StartsWith("into_"), &[SelfKind::Value]),
    (Convention::StartsWith("is_"), &[SelfKind::Ref, SelfKind::No]),
    (Convention::Eq("to_mut"), &[SelfKind::RefMut]),
    (Convention::StartsWith("to_"), &[SelfKind::Ref]),
];

const FN_HEADER: hir::FnHeader = hir::FnHeader {
    unsafety: hir::Unsafety::Normal,
    constness: hir::Constness::NotConst,
    asyncness: hir::IsAsync::NotAsync,
    abi: rustc_target::spec::abi::Abi::Rust,
};

struct ShouldImplTraitCase {
    trait_name: &'static str,
    method_name: &'static str,
    param_count: usize,
    fn_header: hir::FnHeader,
    // implicit self kind expected (none, self, &self, ...)
    self_kind: SelfKind,
    // checks against the output type
    output_type: OutType,
    // certain methods with explicit lifetimes can't implement the equivalent trait method
    lint_explicit_lifetime: bool,
}
impl ShouldImplTraitCase {
    const fn new(
        trait_name: &'static str,
        method_name: &'static str,
        param_count: usize,
        fn_header: hir::FnHeader,
        self_kind: SelfKind,
        output_type: OutType,
        lint_explicit_lifetime: bool,
    ) -> ShouldImplTraitCase {
        ShouldImplTraitCase {
            trait_name,
            method_name,
            param_count,
            fn_header,
            self_kind,
            output_type,
            lint_explicit_lifetime,
        }
    }

    fn lifetime_param_cond(&self, impl_item: &hir::ImplItem<'_>) -> bool {
        self.lint_explicit_lifetime
            || !impl_item.generics.params.iter().any(|p| {
                matches!(
                    p.kind,
                    hir::GenericParamKind::Lifetime {
                        kind: hir::LifetimeParamKind::Explicit
                    }
                )
            })
    }
}

#[rustfmt::skip]
const TRAIT_METHODS: [ShouldImplTraitCase; 30] = [
    ShouldImplTraitCase::new("std::ops::Add", "add",  2,  FN_HEADER,  SelfKind::Value,  OutType::Any, true),
    ShouldImplTraitCase::new("std::convert::AsMut", "as_mut",  1,  FN_HEADER,  SelfKind::RefMut,  OutType::Ref, true),
    ShouldImplTraitCase::new("std::convert::AsRef", "as_ref",  1,  FN_HEADER,  SelfKind::Ref,  OutType::Ref, true),
    ShouldImplTraitCase::new("std::ops::BitAnd", "bitand",  2,  FN_HEADER,  SelfKind::Value,  OutType::Any, true),
    ShouldImplTraitCase::new("std::ops::BitOr", "bitor",  2,  FN_HEADER,  SelfKind::Value,  OutType::Any, true),
    ShouldImplTraitCase::new("std::ops::BitXor", "bitxor",  2,  FN_HEADER,  SelfKind::Value,  OutType::Any, true),
    ShouldImplTraitCase::new("std::borrow::Borrow", "borrow",  1,  FN_HEADER,  SelfKind::Ref,  OutType::Ref, true),
    ShouldImplTraitCase::new("std::borrow::BorrowMut", "borrow_mut",  1,  FN_HEADER,  SelfKind::RefMut,  OutType::Ref, true),
    ShouldImplTraitCase::new("std::clone::Clone", "clone",  1,  FN_HEADER,  SelfKind::Ref,  OutType::Any, true),
    ShouldImplTraitCase::new("std::cmp::Ord", "cmp",  2,  FN_HEADER,  SelfKind::Ref,  OutType::Any, true),
    // FIXME: default doesn't work
    ShouldImplTraitCase::new("std::default::Default", "default",  0,  FN_HEADER,  SelfKind::No,  OutType::Any, true),
    ShouldImplTraitCase::new("std::ops::Deref", "deref",  1,  FN_HEADER,  SelfKind::Ref,  OutType::Ref, true),
    ShouldImplTraitCase::new("std::ops::DerefMut", "deref_mut",  1,  FN_HEADER,  SelfKind::RefMut,  OutType::Ref, true),
    ShouldImplTraitCase::new("std::ops::Div", "div",  2,  FN_HEADER,  SelfKind::Value,  OutType::Any, true),
    ShouldImplTraitCase::new("std::ops::Drop", "drop",  1,  FN_HEADER,  SelfKind::RefMut,  OutType::Unit, true),
    ShouldImplTraitCase::new("std::cmp::PartialEq", "eq",  2,  FN_HEADER,  SelfKind::Ref,  OutType::Bool, true),
    ShouldImplTraitCase::new("std::iter::FromIterator", "from_iter",  1,  FN_HEADER,  SelfKind::No,  OutType::Any, true),
    ShouldImplTraitCase::new("std::str::FromStr", "from_str",  1,  FN_HEADER,  SelfKind::No,  OutType::Any, true),
    ShouldImplTraitCase::new("std::hash::Hash", "hash",  2,  FN_HEADER,  SelfKind::Ref,  OutType::Unit, true),
    ShouldImplTraitCase::new("std::ops::Index", "index",  2,  FN_HEADER,  SelfKind::Ref,  OutType::Ref, true),
    ShouldImplTraitCase::new("std::ops::IndexMut", "index_mut",  2,  FN_HEADER,  SelfKind::RefMut,  OutType::Ref, true),
    ShouldImplTraitCase::new("std::iter::IntoIterator", "into_iter",  1,  FN_HEADER,  SelfKind::Value,  OutType::Any, true),
    ShouldImplTraitCase::new("std::ops::Mul", "mul",  2,  FN_HEADER,  SelfKind::Value,  OutType::Any, true),
    ShouldImplTraitCase::new("std::ops::Neg", "neg",  1,  FN_HEADER,  SelfKind::Value,  OutType::Any, true),
    ShouldImplTraitCase::new("std::iter::Iterator", "next",  1,  FN_HEADER,  SelfKind::RefMut,  OutType::Any, false),
    ShouldImplTraitCase::new("std::ops::Not", "not",  1,  FN_HEADER,  SelfKind::Value,  OutType::Any, true),
    ShouldImplTraitCase::new("std::ops::Rem", "rem",  2,  FN_HEADER,  SelfKind::Value,  OutType::Any, true),
    ShouldImplTraitCase::new("std::ops::Shl", "shl",  2,  FN_HEADER,  SelfKind::Value,  OutType::Any, true),
    ShouldImplTraitCase::new("std::ops::Shr", "shr",  2,  FN_HEADER,  SelfKind::Value,  OutType::Any, true),
    ShouldImplTraitCase::new("std::ops::Sub", "sub",  2,  FN_HEADER,  SelfKind::Value,  OutType::Any, true),
];

#[rustfmt::skip]
const PATTERN_METHODS: [(&str, usize); 17] = [
    ("contains", 1),
    ("starts_with", 1),
    ("ends_with", 1),
    ("find", 1),
    ("rfind", 1),
    ("split", 1),
    ("rsplit", 1),
    ("split_terminator", 1),
    ("rsplit_terminator", 1),
    ("splitn", 2),
    ("rsplitn", 2),
    ("matches", 1),
    ("rmatches", 1),
    ("match_indices", 1),
    ("rmatch_indices", 1),
    ("trim_start_matches", 1),
    ("trim_end_matches", 1),
];

#[derive(Clone, Copy, PartialEq, Debug)]
enum SelfKind {
    Value,
    Ref,
    RefMut,
    No,
}

impl SelfKind {
    fn matches<'a>(self, cx: &LateContext<'a>, parent_ty: Ty<'a>, ty: Ty<'a>) -> bool {
        fn matches_value<'a>(cx: &LateContext<'a>, parent_ty: Ty<'_>, ty: Ty<'_>) -> bool {
            if ty == parent_ty {
                true
            } else if ty.is_box() {
                ty.boxed_ty() == parent_ty
            } else if is_type_diagnostic_item(cx, ty, sym::Rc) || is_type_diagnostic_item(cx, ty, sym::Arc) {
                if let ty::Adt(_, substs) = ty.kind() {
                    substs.types().next().map_or(false, |t| t == parent_ty)
                } else {
                    false
                }
            } else {
                false
            }
        }

        fn matches_ref<'a>(cx: &LateContext<'a>, mutability: hir::Mutability, parent_ty: Ty<'a>, ty: Ty<'a>) -> bool {
            if let ty::Ref(_, t, m) = *ty.kind() {
                return m == mutability && t == parent_ty;
            }

            let trait_path = match mutability {
                hir::Mutability::Not => &paths::ASREF_TRAIT,
                hir::Mutability::Mut => &paths::ASMUT_TRAIT,
            };

            let trait_def_id = match get_trait_def_id(cx, trait_path) {
                Some(did) => did,
                None => return false,
            };
            implements_trait(cx, ty, trait_def_id, &[parent_ty.into()])
        }

        match self {
            Self::Value => matches_value(cx, parent_ty, ty),
            Self::Ref => matches_ref(cx, hir::Mutability::Not, parent_ty, ty) || ty == parent_ty && is_copy(cx, ty),
            Self::RefMut => matches_ref(cx, hir::Mutability::Mut, parent_ty, ty),
            Self::No => ty != parent_ty,
        }
    }

    #[must_use]
    fn description(self) -> &'static str {
        match self {
            Self::Value => "self by value",
            Self::Ref => "self by reference",
            Self::RefMut => "self by mutable reference",
            Self::No => "no self",
        }
    }
}

impl Convention {
    #[must_use]
    fn check(&self, other: &str) -> bool {
        match *self {
            Self::Eq(this) => this == other,
            Self::StartsWith(this) => other.starts_with(this) && this != other,
        }
    }
}

impl fmt::Display for Convention {
    fn fmt(&self, f: &mut fmt::Formatter<'_>) -> Result<(), fmt::Error> {
        match *self {
            Self::Eq(this) => this.fmt(f),
            Self::StartsWith(this) => this.fmt(f).and_then(|_| '*'.fmt(f)),
        }
    }
}

#[derive(Clone, Copy)]
enum OutType {
    Unit,
    Bool,
    Any,
    Ref,
}

impl OutType {
    fn matches(self, cx: &LateContext<'_>, ty: &hir::FnRetTy<'_>) -> bool {
        let is_unit = |ty: &hir::Ty<'_>| SpanlessEq::new(cx).eq_ty_kind(&ty.kind, &hir::TyKind::Tup(&[]));
        match (self, ty) {
            (Self::Unit, &hir::FnRetTy::DefaultReturn(_)) => true,
            (Self::Unit, &hir::FnRetTy::Return(ref ty)) if is_unit(ty) => true,
            (Self::Bool, &hir::FnRetTy::Return(ref ty)) if is_bool(ty) => true,
            (Self::Any, &hir::FnRetTy::Return(ref ty)) if !is_unit(ty) => true,
            (Self::Ref, &hir::FnRetTy::Return(ref ty)) => matches!(ty.kind, hir::TyKind::Rptr(_, _)),
            _ => false,
        }
    }
}

fn is_bool(ty: &hir::Ty<'_>) -> bool {
    if let hir::TyKind::Path(ref p) = ty.kind {
        match_qpath(p, &["bool"])
    } else {
        false
    }
}

fn check_pointer_offset(cx: &LateContext<'_>, expr: &hir::Expr<'_>, args: &[hir::Expr<'_>]) {
    if_chain! {
        if args.len() == 2;
        if let ty::RawPtr(ty::TypeAndMut { ref ty, .. }) = cx.typeck_results().expr_ty(&args[0]).kind();
        if let Ok(layout) = cx.tcx.layout_of(cx.param_env.and(ty));
        if layout.is_zst();
        then {
            span_lint(cx, ZST_OFFSET, expr.span, "offset calculation on zero-sized value");
        }
    }
}

fn lint_filetype_is_file(cx: &LateContext<'_>, expr: &hir::Expr<'_>, args: &[hir::Expr<'_>]) {
    let ty = cx.typeck_results().expr_ty(&args[0]);

    if !match_type(cx, ty, &paths::FILE_TYPE) {
        return;
    }

    let span: Span;
    let verb: &str;
    let lint_unary: &str;
    let help_unary: &str;
    if_chain! {
        if let Some(parent) = get_parent_expr(cx, expr);
        if let hir::ExprKind::Unary(op, _) = parent.kind;
        if op == hir::UnOp::Not;
        then {
            lint_unary = "!";
            verb = "denies";
            help_unary = "";
            span = parent.span;
        } else {
            lint_unary = "";
            verb = "covers";
            help_unary = "!";
            span = expr.span;
        }
    }
    let lint_msg = format!("`{}FileType::is_file()` only {} regular files", lint_unary, verb);
    let help_msg = format!("use `{}FileType::is_dir()` instead", help_unary);
    span_lint_and_help(cx, FILETYPE_IS_FILE, span, &lint_msg, None, &help_msg);
}

fn lint_from_iter(cx: &LateContext<'_>, expr: &hir::Expr<'_>, args: &[hir::Expr<'_>]) {
    let ty = cx.typeck_results().expr_ty(expr);
    let arg_ty = cx.typeck_results().expr_ty(&args[0]);

    if_chain! {
        if let Some(from_iter_id) = get_trait_def_id(cx, &paths::FROM_ITERATOR);
        if let Some(iter_id) = get_trait_def_id(cx, &paths::ITERATOR);

        if implements_trait(cx, ty, from_iter_id, &[]) && implements_trait(cx, arg_ty, iter_id, &[]);
        then {
            // `expr` implements `FromIterator` trait
            let iter_expr = sugg::Sugg::hir(cx, &args[0], "..").maybe_par();
            let turbofish = extract_turbofish(cx, expr, ty);
            let sugg = format!("{}.collect::<{}>()", iter_expr, turbofish);
            span_lint_and_sugg(
                cx,
                FROM_ITER_INSTEAD_OF_COLLECT,
                expr.span,
                "usage of `FromIterator::from_iter`",
                "use `.collect()` instead of `::from_iter()`",
                sugg,
                Applicability::MaybeIncorrect,
            );
        }
    }
}

fn extract_turbofish(cx: &LateContext<'_>, expr: &hir::Expr<'_>, ty: Ty<'tcx>) -> String {
    if_chain! {
        let call_site = expr.span.source_callsite();
        if let Ok(snippet) = cx.sess().source_map().span_to_snippet(call_site);
        let snippet_split = snippet.split("::").collect::<Vec<_>>();
        if let Some((_, elements)) = snippet_split.split_last();

        then {
            // is there a type specifier? (i.e.: like `<u32>` in `collections::BTreeSet::<u32>::`)
            if let Some(type_specifier) = snippet_split.iter().find(|e| e.starts_with('<') && e.ends_with('>')) {
                // remove the type specifier from the path elements
                let without_ts = elements.iter().filter_map(|e| {
                    if e == type_specifier { None } else { Some((*e).to_string()) }
                }).collect::<Vec<_>>();
                // join and add the type specifier at the end (i.e.: `collections::BTreeSet<u32>`)
                format!("{}{}", without_ts.join("::"), type_specifier)
            } else {
                // type is not explicitly specified so wildcards are needed
                // i.e.: 2 wildcards in `std::collections::BTreeMap<&i32, &char>`
                let ty_str = ty.to_string();
                let start = ty_str.find('<').unwrap_or(0);
                let end = ty_str.find('>').unwrap_or_else(|| ty_str.len());
                let nb_wildcard = ty_str[start..end].split(',').count();
                let wildcards = format!("_{}", ", _".repeat(nb_wildcard - 1));
                format!("{}<{}>", elements.join("::"), wildcards)
            }
        } else {
            ty.to_string()
        }
    }
}

fn fn_header_equals(expected: hir::FnHeader, actual: hir::FnHeader) -> bool {
    expected.constness == actual.constness
        && expected.unsafety == actual.unsafety
        && expected.asyncness == actual.asyncness
}<|MERGE_RESOLUTION|>--- conflicted
+++ resolved
@@ -2235,7 +2235,10 @@
         span_replace_word,
         &format!("use of `{}` followed by a function call", name),
         "try this",
-        format!("unwrap_or_else({} {{ panic!(\"{{}}\", {}) }})", closure_args, arg_root_snippet),
+        format!(
+            "unwrap_or_else({} {{ panic!(\"{{}}\", {}) }})",
+            closure_args, arg_root_snippet
+        ),
         applicability,
     );
 }
@@ -3758,15 +3761,8 @@
                 },
                 hir::ExprKind::AddrOf(hir::BorrowKind::Ref, m, ref inner) if same_mutability(m) => {
                     if_chain! {
-<<<<<<< HEAD
                         if let hir::ExprKind::Unary(hir::UnOp::Deref, ref inner1) = inner.kind;
                         if let hir::ExprKind::Unary(hir::UnOp::Deref, ref inner2) = inner1.kind;
-                        if let hir::ExprKind::Path(ref qpath) = inner2.kind;
-                        if let hir::def::Res::Local(local_id) = cx.qpath_res(qpath, inner2.hir_id);
-=======
-                        if let hir::ExprKind::Unary(hir::UnOp::UnDeref, ref inner1) = inner.kind;
-                        if let hir::ExprKind::Unary(hir::UnOp::UnDeref, ref inner2) = inner1.kind;
->>>>>>> 8dbcffed
                         then {
                             path_to_local_id(inner2, closure_body.params[0].pat.hir_id)
                         } else {
