use clippy_utils::diagnostics::span_lint_and_sugg;
use clippy_utils::higher;
use clippy_utils::source::snippet_with_applicability;
use clippy_utils::ty::is_type_diagnostic_item;
use clippy_utils::{
    eq_expr_value, get_parent_node, is_else_clause, is_lang_ctor, path_to_local, path_to_local_id, peel_blocks,
    peel_blocks_with_stmt,
};
use if_chain::if_chain;
use rustc_errors::Applicability;
use rustc_hir::LangItem::{OptionNone, OptionSome, ResultErr, ResultOk};
use rustc_hir::{BindingAnnotation, Expr, ExprKind, Node, PatKind, PathSegment, QPath};
use rustc_lint::{LateContext, LateLintPass};
use rustc_middle::ty::Ty;
use rustc_session::{declare_lint_pass, declare_tool_lint};
use rustc_span::{sym, symbol::Symbol};

declare_clippy_lint! {
    /// ### What it does
    /// Checks for expressions that could be replaced by the question mark operator.
    ///
    /// ### Why is this bad?
    /// Question mark usage is more idiomatic.
    ///
    /// ### Example
    /// ```ignore
    /// if option.is_none() {
    ///     return None;
    /// }
    /// ```
    ///
    /// Could be written:
    ///
    /// ```ignore
    /// option?;
    /// ```
    #[clippy::version = "pre 1.29.0"]
    pub QUESTION_MARK,
    style,
    "checks for expressions that could be replaced by the question mark operator"
}

declare_lint_pass!(QuestionMark => [QUESTION_MARK]);

enum IfBlockType<'hir> {
    /// An `if x.is_xxx() { a } else { b } ` expression.
    ///
    /// Contains: caller (x), caller_type, call_sym (is_xxx), if_then (a), if_else (b)
    IfIs(
        &'hir Expr<'hir>,
        Ty<'hir>,
        Symbol,
        &'hir Expr<'hir>,
        Option<&'hir Expr<'hir>>,
    ),
    /// An `if let Xxx(a) = b { c } else { d }` expression.
    ///
    /// Contains: let_pat_qpath (Xxx), let_pat_type, let_pat_sym (a), let_expr (b), if_then (c),
    /// if_else (d)
    IfLet(
        &'hir QPath<'hir>,
        Ty<'hir>,
        Symbol,
        &'hir Expr<'hir>,
        &'hir Expr<'hir>,
        Option<&'hir Expr<'hir>>,
    ),
}

/// Checks if the given expression on the given context matches the following structure:
///
/// ```ignore
/// if option.is_none() {
///    return None;
/// }
/// ```
///
/// ```ignore
/// if result.is_err() {
///     return result;
/// }
/// ```
///
/// If it matches, it will suggest to use the question mark operator instead
fn check_is_none_or_err_and_early_return<'tcx>(cx: &LateContext<'tcx>, expr: &Expr<'tcx>) {
    if_chain! {
        if let Some(higher::If { cond, then, r#else }) = higher::If::hir(expr);
        if !is_else_clause(cx.tcx, expr);
        if let ExprKind::MethodCall(segment, args, _) = &cond.kind;
        if let Some(caller) = args.get(0);
        let caller_ty = cx.typeck_results().expr_ty(caller);
        let if_block = IfBlockType::IfIs(caller, caller_ty, segment.ident.name, then, r#else);
        if is_early_return(sym::Option, cx, &if_block) || is_early_return(sym::Result, cx, &if_block);
        then {
            let mut applicability = Applicability::MachineApplicable;
            let receiver_str = snippet_with_applicability(cx, caller.span, "..", &mut applicability);
            let by_ref = !caller_ty.is_copy_modulo_regions(cx.tcx.at(caller.span), cx.param_env) &&
                !matches!(caller.kind, ExprKind::Call(..) | ExprKind::MethodCall(..));
            let sugg = if let Some(else_inner) = r#else {
                if eq_expr_value(cx, caller, peel_blocks(else_inner)) {
                    format!("Some({}?)", receiver_str)
                } else {
                    return;
                }
            } else {
                format!("{}{}?;", receiver_str, if by_ref { ".as_ref()" } else { "" })
            };

            span_lint_and_sugg(
                cx,
                QUESTION_MARK,
                expr.span,
                "this block may be rewritten with the `?` operator",
                "replace it with",
                sugg,
                applicability,
            );
        }
    }
}

fn check_if_let_some_or_err_and_early_return<'tcx>(cx: &LateContext<'tcx>, expr: &Expr<'tcx>) {
    if_chain! {
        if let Some(higher::IfLet { let_pat, let_expr, if_then, if_else }) = higher::IfLet::hir(cx, expr);
        if !is_else_clause(cx.tcx, expr);
<<<<<<< HEAD
        if let PatKind::TupleStruct(ref path1, fields, None) = let_pat.kind;
        if let PatKind::Binding(annot, bind_id, ident, _) = fields[0].kind;
=======
        if let PatKind::TupleStruct(ref path1, [field], None) = let_pat.kind;
        if let PatKind::Binding(annot, bind_id, ident, _) = field.kind;
>>>>>>> 70bca298
        let caller_ty = cx.typeck_results().expr_ty(let_expr);
        let if_block = IfBlockType::IfLet(path1, caller_ty, ident.name, let_expr, if_then, if_else);
        if (is_early_return(sym::Option, cx, &if_block) && path_to_local_id(peel_blocks(if_then), bind_id))
            || is_early_return(sym::Result, cx, &if_block);
        if if_else.map(|e| eq_expr_value(cx, let_expr, peel_blocks(e))).filter(|e| *e).is_none();
        then {
            let mut applicability = Applicability::MachineApplicable;
            let receiver_str = snippet_with_applicability(cx, let_expr.span, "..", &mut applicability);
            let by_ref = matches!(annot, BindingAnnotation::Ref | BindingAnnotation::RefMut);
            let requires_semi = matches!(get_parent_node(cx.tcx, expr.hir_id), Some(Node::Stmt(_)));
            let sugg = format!(
                "{}{}?{}",
                receiver_str,
                if by_ref { ".as_ref()" } else { "" },
                if requires_semi { ";" } else { "" }
            );
            span_lint_and_sugg(
                cx,
                QUESTION_MARK,
                expr.span,
                "this block may be rewritten with the `?` operator",
                "replace it with",
                sugg,
                applicability,
            );
        }
    }
}

fn is_early_return(smbl: Symbol, cx: &LateContext<'_>, if_block: &IfBlockType<'_>) -> bool {
    match *if_block {
        IfBlockType::IfIs(caller, caller_ty, call_sym, if_then, _) => {
            // If the block could be identified as `if x.is_none()/is_err()`,
            // we then only need to check the if_then return to see if it is none/err.
            is_type_diagnostic_item(cx, caller_ty, smbl)
                && expr_return_none_or_err(smbl, cx, if_then, caller, None)
                && match smbl {
                    sym::Option => call_sym == sym!(is_none),
                    sym::Result => call_sym == sym!(is_err),
                    _ => false,
                }
        },
        IfBlockType::IfLet(qpath, let_expr_ty, let_pat_sym, let_expr, if_then, if_else) => {
            is_type_diagnostic_item(cx, let_expr_ty, smbl)
                && match smbl {
                    sym::Option => {
                        // We only need to check `if let Some(x) = option` not `if let None = option`,
                        // because the later one will be suggested as `if option.is_none()` thus causing conflict.
                        is_lang_ctor(cx, qpath, OptionSome)
                            && if_else.is_some()
                            && expr_return_none_or_err(smbl, cx, if_else.unwrap(), let_expr, None)
                    },
                    sym::Result => {
                        (is_lang_ctor(cx, qpath, ResultOk)
                            && if_else.is_some()
                            && expr_return_none_or_err(smbl, cx, if_else.unwrap(), let_expr, Some(let_pat_sym)))
                            || is_lang_ctor(cx, qpath, ResultErr)
                                && expr_return_none_or_err(smbl, cx, if_then, let_expr, Some(let_pat_sym))
                    },
                    _ => false,
                }
        },
    }
}

fn expr_return_none_or_err(
    smbl: Symbol,
    cx: &LateContext<'_>,
    expr: &Expr<'_>,
    cond_expr: &Expr<'_>,
    err_sym: Option<Symbol>,
) -> bool {
    match peel_blocks_with_stmt(expr).kind {
        ExprKind::Ret(Some(ret_expr)) => expr_return_none_or_err(smbl, cx, ret_expr, cond_expr, err_sym),
        ExprKind::Path(ref qpath) => match smbl {
            sym::Option => is_lang_ctor(cx, qpath, OptionNone),
            sym::Result => path_to_local(expr).is_some() && path_to_local(expr) == path_to_local(cond_expr),
            _ => false,
        },
        ExprKind::Call(call_expr, args_expr) => {
            if_chain! {
                if smbl == sym::Result;
                if let ExprKind::Path(QPath::Resolved(_, path)) = &call_expr.kind;
                if let Some(segment) = path.segments.first();
                if let Some(err_sym) = err_sym;
                if let Some(arg) = args_expr.first();
                if let ExprKind::Path(QPath::Resolved(_, arg_path)) = &arg.kind;
                if let Some(PathSegment { ident, .. }) = arg_path.segments.first();
                then {
                    return segment.ident.name == sym::Err && err_sym == ident.name;
                }
            }
            false
        },
        _ => false,
    }
}

impl<'tcx> LateLintPass<'tcx> for QuestionMark {
    fn check_expr(&mut self, cx: &LateContext<'tcx>, expr: &'tcx Expr<'_>) {
        check_is_none_or_err_and_early_return(cx, expr);
        check_if_let_some_or_err_and_early_return(cx, expr);
    }
}<|MERGE_RESOLUTION|>--- conflicted
+++ resolved
@@ -123,13 +123,8 @@
     if_chain! {
         if let Some(higher::IfLet { let_pat, let_expr, if_then, if_else }) = higher::IfLet::hir(cx, expr);
         if !is_else_clause(cx.tcx, expr);
-<<<<<<< HEAD
-        if let PatKind::TupleStruct(ref path1, fields, None) = let_pat.kind;
-        if let PatKind::Binding(annot, bind_id, ident, _) = fields[0].kind;
-=======
         if let PatKind::TupleStruct(ref path1, [field], None) = let_pat.kind;
         if let PatKind::Binding(annot, bind_id, ident, _) = field.kind;
->>>>>>> 70bca298
         let caller_ty = cx.typeck_results().expr_ty(let_expr);
         let if_block = IfBlockType::IfLet(path1, caller_ty, ident.name, let_expr, if_then, if_else);
         if (is_early_return(sym::Option, cx, &if_block) && path_to_local_id(peel_blocks(if_then), bind_id))
